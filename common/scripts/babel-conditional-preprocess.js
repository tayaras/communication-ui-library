--- conflicted
+++ resolved
@@ -50,9 +50,6 @@
         Handle(path, annotations);
       },
 
-<<<<<<< HEAD
-      TSDeclareMethod(path) {
-=======
       // TSType is fairly broad, but it is necessary for sanely extending existing types by adding disjuncts or conjucts.
       // In other words, support this fairly common situation:
       //
@@ -66,7 +63,6 @@
       // As this only applies to TypeScript types, it is safe from a code-flow perspective: This does not enable any new
       // conditional business logic flows.
       TSType(path) {
->>>>>>> 8eaa0b5d
         Handle(path, annotations);
       },
 
