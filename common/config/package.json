{
  "name": "@internal/config",
  "version": "1.0.0",
  "private": true,
  "scripts": {
    "beachball": "beachball",
    "lint": "",
    "lint:fix": "",
    "build": "",
    "build:stable": "",
    "clean": "",
    "test": "",
    "test:stable": "",
    "prettier": "",
    "prettier:check": ""
  },
  "devDependencies": {
    "@octokit/rest": "~19.0.3",
    "@rollup/plugin-commonjs": "~17.1.0",
<<<<<<< HEAD
    "@types/node": "^16.11.7",
    "beachball": "2.20.0",
=======
    "@types/node": "^14.14.10",
    "beachball": "2.31.13",
>>>>>>> 79684afc
    "rollup": "~2.42.4",
    "rollup-plugin-sourcemaps": "~0.6.3",
    "rollup-plugin-svg": "~2.0.0",
    "ts-node": "^9.1.1",
    "typescript": "4.3.5"
  }
}<|MERGE_RESOLUTION|>--- conflicted
+++ resolved
@@ -17,13 +17,8 @@
   "devDependencies": {
     "@octokit/rest": "~19.0.3",
     "@rollup/plugin-commonjs": "~17.1.0",
-<<<<<<< HEAD
     "@types/node": "^16.11.7",
-    "beachball": "2.20.0",
-=======
-    "@types/node": "^14.14.10",
     "beachball": "2.31.13",
->>>>>>> 79684afc
     "rollup": "~2.42.4",
     "rollup-plugin-sourcemaps": "~0.6.3",
     "rollup-plugin-svg": "~2.0.0",
