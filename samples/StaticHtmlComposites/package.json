{
  "name": "sample-static-html-composites",
  "version": "1.0.0",
  "description": "Basic bundle for communication react composites and usage on a static HTML page.",
  "private": true,
  "scripts": {
    "build": "rushx clean && rushx _by-flavor \"webpack --mode=production\"",
    "clean": "rimraf dist",
    "start": "concurrently \"cd ../Server && rushx start:dev\" \"rushx start:app\"",
    "start:app": "rushx _by-flavor \"webpack serve --config webpack.config.dev.js\"",
    "test": "echo skip",
    "update:snapshot": "playwright test tests --update-snapshots",
    "lint": "echo skip",
    "lint:fix": "echo skip",
    "preprocess": "cpx \"./src/**\" ./preprocessed && babel ./src --out-dir ../preprocessed --extensions \".ts,.tsx\" --keep-file-extension --config-file ./.babelrc.js --relative",
    "preprocess:stable-flavor": "rushx _stable-flavor \"rushx preprocess && rushx lint:fix && rushx prettier\"",
    "prettier": "",
    "prettier:check": "",
    "_current-flavor": "echo You are running under COMMUNICATION_REACT_FLAVOR: && env-cmd -f ../../common/config/env/.env node -p process.env.COMMUNICATION_REACT_FLAVOR",
    "_by-flavor": "rushx _current-flavor && env-cmd -f ../../common/config/env/.env --use-shell",
    "_stable-flavor": "rushx _current-flavor && env-cmd -f ../../common/config/env/stable.env --use-shell"
  },
  "license": "MIT",
  "dependencies": {
    "@azure/communication-react": "1.5.1-beta.2",
    "@azure/communication-common": "2.2.0",
<<<<<<< HEAD
    "@azure/communication-calling": "file:../../libs/skype-spool-sdk-1.0.0.tgz",
=======
    "@azure/communication-calling": "1.12.0-beta.2 || >=1.11.1",
>>>>>>> 6ad3d84f
    "@azure/communication-chat": ">=1.2.0",
    "react": "~16.14.0",
    "react-dom": "16.13.1",
    "uuid": "^8.1.0"
  },
  "devDependencies": {
    "@azure/communication-identity": "~1.1.0",
    "@babel/core": "~7.16.0",
    "@playwright/test": "~1.22.2",
    "@types/copy-webpack-plugin": "^6.4.0",
    "@types/node": "^14.14.10",
    "@types/node-static": "~0.7.7",
    "babel-loader": "8.1.0",
    "concurrently": "^5.3.0",
    "copy-webpack-plugin": "^6.4.0",
    "dotenv": "~10.0.0",
    "ecstatic": ">=4.1.3",
    "env-cmd": "~10.1.0",
    "html-webpack-plugin": "~5.3.1",
    "http": "~0.0.1-security",
    "http-server": "^0.12.3",
    "if-env": "~1.0.4",
    "node-static": "~0.7.11",
    "playwright": "~1.22.2",
    "rimraf": "^2.6.2",
    "typescript": "4.3.5",
    "webpack": "5.76.0",
    "webpack-cli": "~4.10.0",
    "webpack-bundle-analyzer": "~4.5.0",
    "cpx": "~1.5.0",
    "@babel/cli": "~7.16.0"
  }
}<|MERGE_RESOLUTION|>--- conflicted
+++ resolved
@@ -24,11 +24,7 @@
   "dependencies": {
     "@azure/communication-react": "1.5.1-beta.2",
     "@azure/communication-common": "2.2.0",
-<<<<<<< HEAD
     "@azure/communication-calling": "file:../../libs/skype-spool-sdk-1.0.0.tgz",
-=======
-    "@azure/communication-calling": "1.12.0-beta.2 || >=1.11.1",
->>>>>>> 6ad3d84f
     "@azure/communication-chat": ">=1.2.0",
     "react": "~16.14.0",
     "react-dom": "16.13.1",
