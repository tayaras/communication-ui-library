--- conflicted
+++ resolved
@@ -139,14 +139,10 @@
               /* @conditional-compile-remove(PSTN-calls) */
               callLocator = callLocator || getOutboundParticipants(callDetails.outboundParticipants);
 
-<<<<<<< HEAD
+              /* @conditional-compile-remove(teams-adhoc-call) */
+              callLocator = callLocator || getOutboundParticipants(callDetails.outboundTeamsUsers);
+
               callLocator = callLocator || createGroupId();
-=======
-            /* @conditional-compile-remove(teams-adhoc-call) */
-            callLocator = callLocator || getOutboundParticipants(callDetails.outboundTeamsUsers);
-
-            callLocator = callLocator || createGroupId();
->>>>>>> fbcff316
 
               /* @conditional-compile-remove(rooms) */
               // There is an API call involved with creating a room so lets only create one if we know we have to
