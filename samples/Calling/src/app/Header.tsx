--- conflicted
+++ resolved
@@ -12,11 +12,7 @@
   separatorStyles
 } from './styles/Header.styles';
 
-<<<<<<< HEAD
-import { MINI_HEADER_WINDOW_WIDTH, useCall } from '@azure/communication-ui';
-=======
 import { MINI_HEADER_WINDOW_WIDTH } from '@azure/communication-ui';
->>>>>>> 9b62aecd
 import { CommandPanelTypes } from './CommandPanel';
 import { CallControls } from './CallControls';
 
@@ -28,8 +24,6 @@
 }
 
 export const Header = (props: HeaderProps): JSX.Element => {
-  const call = useCall();
-
   const togglePeople = (selectedPane: string, setSelectedPane: (pane: CommandPanelTypes) => void): void => {
     return selectedPane !== CommandPanelTypes.People
       ? setSelectedPane(CommandPanelTypes.People)
@@ -82,16 +76,12 @@
           <Separator styles={separatorStyles} vertical={true} />
         </div>
       )}
-<<<<<<< HEAD
-      {call ? <CallControls call={call} /> : <></>}
-=======
       {/* leave this here for now to borrow the styles for CallControls */}
       {/* <GroupCallControlBarComponent
         onEndCallClick={props.endCallHandler}
         compressedMode={props.screenWidth <= MINI_HEADER_WINDOW_WIDTH}
       /> */}
       <CallControls />
->>>>>>> 9b62aecd
     </Stack>
   );
 };