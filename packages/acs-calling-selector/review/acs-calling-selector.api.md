## API Report File for "@azure/acs-calling-selector"

> Do not edit this file. It is a report generated by [API Extractor](https://api-extractor.com/).

```ts

import { AudioDeviceInfo } from '@azure/communication-calling';
import { Call } from '@azure/communication-calling';
import { Call as Call_2 } from '@azure/acs-calling-declarative';
import { CallAgent } from '@azure/communication-calling';
import * as callingStateful from '@azure/acs-calling-declarative';
import { CommunicationUserIdentifier } from '@azure/communication-common';
import { CreateViewOptions } from '@azure/communication-calling';
import { DeclarativeCallClient } from '@azure/acs-calling-declarative';
import { DeviceManager } from '@azure/communication-calling';
import { HangUpOptions } from '@azure/communication-calling';
import { PhoneNumberIdentifier } from '@azure/communication-common';
import { ReactElement } from 'react';
import * as reselect from 'reselect';
import { StartCallOptions } from '@azure/communication-calling';
import { UnknownIdentifier } from '@azure/communication-common';
import { VideoDeviceInfo } from '@azure/communication-calling';

// @public
export type BaseSelectorProps = {
    callId: string;
    displayName: string;
    identifier: string;
};

// @public (undocumented)
export const cameraButtonSelector: reselect.OutputParametricSelector<callingDeclarative.CallClientState, BaseSelectorProps, {
    checked: boolean;
}, (res: callingDeclarative.Call | undefined) => {
    checked: boolean;
}>;

// @public
export type CallAgentHandlers = ReturnType<typeof createCallAgentDefaultHandlers>;

// @public (undocumented)
export type CallbackType<KeyT, ArgsT extends any[], FnRetT> = (memoizedFn: FunctionWithKey<KeyT, ArgsT, FnRetT>) => FnRetT[];

// @public
export type CallClientHandlers = ReturnType<typeof createCallClientDefaultHandlers>;

// @public
export type CallHandlers = ReturnType<typeof createCallDefaultHandlers>;

// @public (undocumented)
export const cameraButtonSelector: reselect.OutputParametricSelector<callingStateful.CallClientState, BaseSelectorProps, {
    checked: boolean;
}, (res: callingStateful.Call | undefined) => {
    checked: boolean;
}>;

// @public
export type CommonProperties<A, B> = {
    [P in keyof A & keyof B]: A[P] extends B[P] ? P : never;
}[keyof A & keyof B];

// @public (undocumented)
export const createCallAgentDefaultHandlers: (callAgent: CallAgent) => {
    onStartCall: (participants: (CommunicationUserIdentifier | PhoneNumberIdentifier | UnknownIdentifier)[], options?: StartCallOptions | undefined) => Call;
};

// @public (undocumented)
export const createCallClientDefaultHandlers: (callClient: DeclarativeCallClient) => {
    getDeviceManager: () => Promise<DeviceManager>;
    onStartLocalVideo: (callId: string, videoDeviceInfo: VideoDeviceInfo, options: CreateViewOptions) => Promise<void>;
    onStopLocalVideo: (callId: string) => Promise<void> | void;
    onToggleVideo: (callId: string, videoDeviceInfo: any, options: any) => Promise<void> | void;
};

// @public (undocumented)
export const createCallDefaultHandlers: (call: Call) => {
    onHangUp: (options?: HangUpOptions | undefined) => Promise<void>;
    onMute: () => Promise<void>;
    onUnmute: () => Promise<void>;
    onSelectCamera: (videoDeviceInfo: VideoDeviceInfo) => Promise<void> | undefined;
    onStartScreenShare: () => Promise<void>;
    onStopScreenShare: () => Promise<void>;
    toggleMicrophone: () => Promise<void>;
};

// @public
export const createDefaultHandlersForComponent: <Props>(declarativeCallClient: DeclarativeCallClient, callAgent: CallAgent | undefined, deviceManager: DeviceManager | undefined, call: Call | undefined, _Component: (props: Props) => ReactElement | null) => Pick<{
    onHangUp: (options?: HangUpOptions | undefined) => Promise<void> | void;
    onMute: () => Promise<void> | void;
    onUnmute: () => Promise<void> | void;
    onSelectCamera: (deviceId: string) => Promise<void | undefined>;
    onSelectMicrophone: (deviceId: string) => Promise<void | undefined>;
    onSelectSpeaker: (deviceId: string) => Promise<void | undefined>;
    onStartCall: (participants: (CommunicationUserIdentifier | PhoneNumberIdentifier | UnknownIdentifier)[], options?: StartCallOptions | undefined) => Call | undefined;
    onStartLocalVideo: (callId: string, deviceId: string, options: CreateViewOptions) => Promise<void>;
    onStopLocalVideo: (callId: string) => Promise<void> | void;
    onStartScreenShare: () => Promise<void> | void;
    onStopScreenShare: () => Promise<void> | void;
    onToggleLocalVideo: (callId: string, videoDeviceInfo: any, options: any) => Promise<void> | void;
    onToggleMicrophone: () => Promise<void> | void;
    onToggleScreenShare: () => Promise<void> | void;
}, CommonProperties<{
    onHangUp: (options?: HangUpOptions | undefined) => Promise<void> | void;
    onMute: () => Promise<void> | void;
    onUnmute: () => Promise<void> | void;
    onSelectCamera: (deviceId: string) => Promise<void | undefined>;
    onSelectMicrophone: (deviceId: string) => Promise<void | undefined>;
    onSelectSpeaker: (deviceId: string) => Promise<void | undefined>;
    onStartCall: (participants: (CommunicationUserIdentifier | PhoneNumberIdentifier | UnknownIdentifier)[], options?: StartCallOptions | undefined) => Call | undefined;
    onStartLocalVideo: (callId: string, deviceId: string, options: CreateViewOptions) => Promise<void>;
    onStopLocalVideo: (callId: string) => Promise<void> | void;
    onStartScreenShare: () => Promise<void> | void;
    onStopScreenShare: () => Promise<void> | void;
    onToggleLocalVideo: (callId: string, videoDeviceInfo: any, options: any) => Promise<void> | void;
    onToggleMicrophone: () => Promise<void> | void;
    onToggleScreenShare: () => Promise<void> | void;
}, Props>>;

// @public (undocumented)
export const createDeviceManagerDefaultHandlers: (deviceManager: DeviceManager) => {
    getCameras: () => Promise<VideoDeviceInfo[]>;
    getMicrophones: () => Promise<AudioDeviceInfo[]>;
    getSpeakers: () => Promise<AudioDeviceInfo[]>;
    onSelectMicrophone: (audioDeviceInfo: any) => Promise<void>;
    onSelectSpeaker: (audioDeviceInfo: any) => Promise<void>;
};

// @public
export type DeviceManagerHandlers = ReturnType<typeof createDeviceManagerDefaultHandlers>;

// @public (undocumented)
export type FunctionWithKey<KeyT, ArgsT extends any[], RetT> = (key: KeyT, ...args: ArgsT) => RetT;

// @public (undocumented)
export type MediaStreamType = 'Video' | 'ScreenSharing';

// @public
export const memoizeFnAll: <KeyT, ArgsT extends any[], FnRetT, CallBackT extends CallbackType<KeyT, ArgsT, FnRetT>>(fnToMemoize: FunctionWithKey<KeyT, ArgsT, FnRetT>, shouldCacheUpdate?: (args1: any, args2: any) => boolean) => (callback: CallBackT) => FnRetT[];

// @public (undocumented)
export const microphoneButtonSelector: reselect.OutputParametricSelector<callingStateful.CallClientState, BaseSelectorProps, {
    checked: boolean;
}, (res: callingStateful.Call | undefined) => {
    checked: boolean;
}>;

// @public (undocumented)
<<<<<<< HEAD
export const optionsButtonSelector: reselect.OutputParametricSelector<callingStateful.CallClientState, BaseSelectorProps, {
    selectedMicrophone: AudioDeviceInfo | undefined;
    selectedSpeaker: AudioDeviceInfo | undefined;
    selectedCamera: VideoDeviceInfo | undefined;
}, (res1: callingStateful.DeviceManagerState, res2: callingStateful.Call | undefined) => {
=======
export const optionsButtonSelector: reselect.OutputParametricSelector<callingDeclarative.CallClientState, BaseSelectorProps, {
    microphones: AudioDeviceInfo[];
    speakers: AudioDeviceInfo[];
    cameras: VideoDeviceInfo[];
    selectedMicrophone: AudioDeviceInfo | undefined;
    selectedSpeaker: AudioDeviceInfo | undefined;
    selectedCamera: VideoDeviceInfo | undefined;
}, (res1: callingDeclarative.DeviceManagerState, res2: callingDeclarative.Call | undefined) => {
    microphones: AudioDeviceInfo[];
    speakers: AudioDeviceInfo[];
    cameras: VideoDeviceInfo[];
>>>>>>> 525ac4c2
    selectedMicrophone: AudioDeviceInfo | undefined;
    selectedSpeaker: AudioDeviceInfo | undefined;
    selectedCamera: VideoDeviceInfo | undefined;
}>;

// @public (undocumented)
export type ScalingMode = 'Stretch' | 'Crop' | 'Fit';

// @public (undocumented)
export const screenShareButtonSelector: reselect.OutputParametricSelector<callingStateful.CallClientState, BaseSelectorProps, {
    checked: boolean | undefined;
}, (res: callingStateful.Call | undefined) => {
    checked: boolean | undefined;
}>;

<<<<<<< HEAD
// @public (undocumented)
export type VideoGalleryLocalParticipant = VideoGalleryParticipant & {
    isScreenSharingOn: boolean;
    videoStream?: VideoGalleryLocalVideoStream;
};

// @public (undocumented)
export type VideoGalleryLocalVideoStream = VideoGalleryVideoStream;

// @public (undocumented)
export type VideoGalleryParticipant = {
    userId: string;
    displayName?: string;
    isMuted: boolean;
};

// @public (undocumented)
export type VideoGalleryRemoteParticipant = VideoGalleryParticipant & {
    isSpeaking: boolean;
    videoStream?: VideoGalleryRemoteVideoStream;
    screenShareStream?: VideoGalleryRemoteVideoStream;
};

// @public (undocumented)
export type VideoGalleryRemoteVideoStream = VideoGalleryVideoStream;

// @public (undocumented)
export const videoGallerySelector: reselect.OutputParametricSelector<callingStateful.CallClientState, BaseSelectorProps, {
    localParticipant: VideoGalleryLocalParticipant | undefined;
    remoteParticipants: VideoGalleryRemoteParticipant[];
}, (res1: Call_2 | undefined, res2: string | undefined, res3: string | undefined) => {
    localParticipant: VideoGalleryLocalParticipant | undefined;
    remoteParticipants: VideoGalleryRemoteParticipant[];
}>;

// @public (undocumented)
export type VideoGalleryVideoStream = {
    id: string;
    mediaStreamType: MediaStreamType;
    isAvailable: boolean;
    scalingMode?: ScalingMode;
    isMirrored?: boolean;
    target?: HTMLElement;
};

=======
>>>>>>> 525ac4c2

// (No @packageDocumentation comment for this package)

```<|MERGE_RESOLUTION|>--- conflicted
+++ resolved
@@ -14,6 +14,7 @@
 import { DeclarativeCallClient } from '@azure/acs-calling-declarative';
 import { DeviceManager } from '@azure/communication-calling';
 import { HangUpOptions } from '@azure/communication-calling';
+import { LocalVideoStream } from '@azure/communication-calling';
 import { PhoneNumberIdentifier } from '@azure/communication-common';
 import { ReactElement } from 'react';
 import * as reselect from 'reselect';
@@ -29,23 +30,7 @@
 };
 
 // @public (undocumented)
-export const cameraButtonSelector: reselect.OutputParametricSelector<callingDeclarative.CallClientState, BaseSelectorProps, {
-    checked: boolean;
-}, (res: callingDeclarative.Call | undefined) => {
-    checked: boolean;
-}>;
-
-// @public
-export type CallAgentHandlers = ReturnType<typeof createCallAgentDefaultHandlers>;
-
-// @public (undocumented)
 export type CallbackType<KeyT, ArgsT extends any[], FnRetT> = (memoizedFn: FunctionWithKey<KeyT, ArgsT, FnRetT>) => FnRetT[];
-
-// @public
-export type CallClientHandlers = ReturnType<typeof createCallClientDefaultHandlers>;
-
-// @public
-export type CallHandlers = ReturnType<typeof createCallDefaultHandlers>;
 
 // @public (undocumented)
 export const cameraButtonSelector: reselect.OutputParametricSelector<callingStateful.CallClientState, BaseSelectorProps, {
@@ -56,35 +41,11 @@
 
 // @public
 export type CommonProperties<A, B> = {
-    [P in keyof A & keyof B]: A[P] extends B[P] ? P : never;
+    [P in keyof A & keyof B]: A[P] extends B[P] ? (B[P] extends A[P] ? P : never) : never;
 }[keyof A & keyof B];
 
-// @public (undocumented)
-export const createCallAgentDefaultHandlers: (callAgent: CallAgent) => {
-    onStartCall: (participants: (CommunicationUserIdentifier | PhoneNumberIdentifier | UnknownIdentifier)[], options?: StartCallOptions | undefined) => Call;
-};
-
-// @public (undocumented)
-export const createCallClientDefaultHandlers: (callClient: DeclarativeCallClient) => {
-    getDeviceManager: () => Promise<DeviceManager>;
-    onStartLocalVideo: (callId: string, videoDeviceInfo: VideoDeviceInfo, options: CreateViewOptions) => Promise<void>;
-    onStopLocalVideo: (callId: string) => Promise<void> | void;
-    onToggleVideo: (callId: string, videoDeviceInfo: any, options: any) => Promise<void> | void;
-};
-
-// @public (undocumented)
-export const createCallDefaultHandlers: (call: Call) => {
-    onHangUp: (options?: HangUpOptions | undefined) => Promise<void>;
-    onMute: () => Promise<void>;
-    onUnmute: () => Promise<void>;
-    onSelectCamera: (videoDeviceInfo: VideoDeviceInfo) => Promise<void> | undefined;
-    onStartScreenShare: () => Promise<void>;
-    onStopScreenShare: () => Promise<void>;
-    toggleMicrophone: () => Promise<void>;
-};
-
 // @public
-export const createDefaultHandlersForComponent: <Props>(declarativeCallClient: DeclarativeCallClient, callAgent: CallAgent | undefined, deviceManager: DeviceManager | undefined, call: Call | undefined, _Component: (props: Props) => ReactElement | null) => Pick<{
+export const createDefaultHandlersForComponent: <Props>(declarativeCallClient: DeclarativeCallClient, callAgent: CallAgent | undefined, deviceManager: DeviceManager | undefined, call: Call | undefined, videoDeviceInfo: VideoDeviceInfo | undefined, _Component: (props: Props) => ReactElement | null) => Pick<{
     onHangUp: (options?: HangUpOptions | undefined) => Promise<void> | void;
     onMute: () => Promise<void> | void;
     onUnmute: () => Promise<void> | void;
@@ -92,11 +53,11 @@
     onSelectMicrophone: (deviceId: string) => Promise<void | undefined>;
     onSelectSpeaker: (deviceId: string) => Promise<void | undefined>;
     onStartCall: (participants: (CommunicationUserIdentifier | PhoneNumberIdentifier | UnknownIdentifier)[], options?: StartCallOptions | undefined) => Call | undefined;
-    onStartLocalVideo: (callId: string, deviceId: string, options: CreateViewOptions) => Promise<void>;
-    onStopLocalVideo: (callId: string) => Promise<void> | void;
+    onStartLocalVideo: (options: CreateViewOptions) => Promise<void>;
+    onStopLocalVideo: (stream: LocalVideoStream) => Promise<void>;
     onStartScreenShare: () => Promise<void> | void;
     onStopScreenShare: () => Promise<void> | void;
-    onToggleLocalVideo: (callId: string, videoDeviceInfo: any, options: any) => Promise<void> | void;
+    onToggleCamera: (options: any) => Promise<void> | void;
     onToggleMicrophone: () => Promise<void> | void;
     onToggleScreenShare: () => Promise<void> | void;
 }, CommonProperties<{
@@ -107,26 +68,14 @@
     onSelectMicrophone: (deviceId: string) => Promise<void | undefined>;
     onSelectSpeaker: (deviceId: string) => Promise<void | undefined>;
     onStartCall: (participants: (CommunicationUserIdentifier | PhoneNumberIdentifier | UnknownIdentifier)[], options?: StartCallOptions | undefined) => Call | undefined;
-    onStartLocalVideo: (callId: string, deviceId: string, options: CreateViewOptions) => Promise<void>;
-    onStopLocalVideo: (callId: string) => Promise<void> | void;
+    onStartLocalVideo: (options: CreateViewOptions) => Promise<void>;
+    onStopLocalVideo: (stream: LocalVideoStream) => Promise<void>;
     onStartScreenShare: () => Promise<void> | void;
     onStopScreenShare: () => Promise<void> | void;
-    onToggleLocalVideo: (callId: string, videoDeviceInfo: any, options: any) => Promise<void> | void;
+    onToggleCamera: (options: any) => Promise<void> | void;
     onToggleMicrophone: () => Promise<void> | void;
     onToggleScreenShare: () => Promise<void> | void;
 }, Props>>;
-
-// @public (undocumented)
-export const createDeviceManagerDefaultHandlers: (deviceManager: DeviceManager) => {
-    getCameras: () => Promise<VideoDeviceInfo[]>;
-    getMicrophones: () => Promise<AudioDeviceInfo[]>;
-    getSpeakers: () => Promise<AudioDeviceInfo[]>;
-    onSelectMicrophone: (audioDeviceInfo: any) => Promise<void>;
-    onSelectSpeaker: (audioDeviceInfo: any) => Promise<void>;
-};
-
-// @public
-export type DeviceManagerHandlers = ReturnType<typeof createDeviceManagerDefaultHandlers>;
 
 // @public (undocumented)
 export type FunctionWithKey<KeyT, ArgsT extends any[], RetT> = (key: KeyT, ...args: ArgsT) => RetT;
@@ -145,25 +94,17 @@
 }>;
 
 // @public (undocumented)
-<<<<<<< HEAD
 export const optionsButtonSelector: reselect.OutputParametricSelector<callingStateful.CallClientState, BaseSelectorProps, {
-    selectedMicrophone: AudioDeviceInfo | undefined;
-    selectedSpeaker: AudioDeviceInfo | undefined;
-    selectedCamera: VideoDeviceInfo | undefined;
-}, (res1: callingStateful.DeviceManagerState, res2: callingStateful.Call | undefined) => {
-=======
-export const optionsButtonSelector: reselect.OutputParametricSelector<callingDeclarative.CallClientState, BaseSelectorProps, {
     microphones: AudioDeviceInfo[];
     speakers: AudioDeviceInfo[];
     cameras: VideoDeviceInfo[];
     selectedMicrophone: AudioDeviceInfo | undefined;
     selectedSpeaker: AudioDeviceInfo | undefined;
     selectedCamera: VideoDeviceInfo | undefined;
-}, (res1: callingDeclarative.DeviceManagerState, res2: callingDeclarative.Call | undefined) => {
+}, (res1: callingStateful.DeviceManagerState, res2: callingStateful.Call | undefined) => {
     microphones: AudioDeviceInfo[];
     speakers: AudioDeviceInfo[];
     cameras: VideoDeviceInfo[];
->>>>>>> 525ac4c2
     selectedMicrophone: AudioDeviceInfo | undefined;
     selectedSpeaker: AudioDeviceInfo | undefined;
     selectedCamera: VideoDeviceInfo | undefined;
@@ -179,7 +120,6 @@
     checked: boolean | undefined;
 }>;
 
-<<<<<<< HEAD
 // @public (undocumented)
 export type VideoGalleryLocalParticipant = VideoGalleryParticipant & {
     isScreenSharingOn: boolean;
@@ -225,8 +165,6 @@
     target?: HTMLElement;
 };
 
-=======
->>>>>>> 525ac4c2
 
 // (No @packageDocumentation comment for this package)
 
