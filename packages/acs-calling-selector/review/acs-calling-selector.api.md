--- conflicted
+++ resolved
@@ -8,11 +8,7 @@
 import { Call } from '@azure/communication-calling';
 import { Call as Call_2 } from '@azure/acs-calling-declarative';
 import { CallAgent } from '@azure/communication-calling';
-<<<<<<< HEAD
 import * as callingStateful from '@azure/acs-calling-declarative';
-=======
-import * as callingDeclarative from '@azure/acs-calling-declarative';
->>>>>>> 5b013a0a
 import { CommunicationUserIdentifier } from '@azure/communication-common';
 import { CreateViewOptions } from '@azure/communication-calling';
 import { DeclarativeCallClient } from '@azure/acs-calling-declarative';
@@ -33,12 +29,52 @@
 };
 
 // @public
+export type CallAgentHandlers = ReturnType<typeof createCallAgentDefaultHandlers>;
+
+// @public (undocumented)
+export type CallbackType<KeyT, ArgsT extends any[], FnRetT> = (memoizedFn: FunctionWithKey<KeyT, ArgsT, FnRetT>) => FnRetT[];
+
+// @public
+export type CallClientHandlers = ReturnType<typeof createCallClientDefaultHandlers>;
+
+// @public
+export type CallHandlers = ReturnType<typeof createCallDefaultHandlers>;
+
+// @public (undocumented)
+export const cameraButtonSelector: reselect.OutputParametricSelector<callingStateful.CallClientState, BaseSelectorProps, {
+    checked: boolean;
+}, (res: callingStateful.Call | undefined) => {
+    checked: boolean;
+}>;
+
+// @public
 export type CommonProperties<A, B> = {
     [P in keyof A & keyof B]: A[P] extends B[P] ? (A[P] extends B[P] ? P : never) : never;
 }[keyof A & keyof B];
 
 // @public (undocumented)
-export type CallbackType<KeyT, ArgsT extends any[], FnRetT> = (memoizedFn: FunctionWithKey<KeyT, ArgsT, FnRetT>) => FnRetT[];
+export const createCallAgentDefaultHandlers: (callAgent: CallAgent) => {
+    onStartCall: (participants: (CommunicationUserIdentifier | PhoneNumberIdentifier | UnknownIdentifier)[], options?: StartCallOptions | undefined) => Call;
+};
+
+// @public (undocumented)
+export const createCallClientDefaultHandlers: (callClient: DeclarativeCallClient) => {
+    getDeviceManager: () => Promise<DeviceManager>;
+    onStartLocalVideo: (callId: string, videoDeviceInfo: VideoDeviceInfo, options: CreateViewOptions) => Promise<void>;
+    onStopLocalVideo: (callId: string) => Promise<void> | void;
+    onToggleVideo: (callId: string, videoDeviceInfo: any, options: any) => Promise<void> | void;
+};
+
+// @public (undocumented)
+export const createCallDefaultHandlers: (call: Call) => {
+    onHangUp: (options?: HangUpOptions | undefined) => Promise<void>;
+    onMute: () => Promise<void>;
+    onUnmute: () => Promise<void>;
+    onSelectCamera: (videoDeviceInfo: VideoDeviceInfo) => Promise<void> | undefined;
+    onStartScreenShare: () => Promise<void>;
+    onStopScreenShare: () => Promise<void>;
+    toggleMicrophone: () => Promise<void>;
+};
 
 // @public
 export const createDefaultHandlersForComponent: <Props>(declarativeCallClient: DeclarativeCallClient, callAgent: CallAgent | undefined, deviceManager: DeviceManager | undefined, call: Call | undefined, _: (props: Props) => ReactElement | null) => Pick<{
@@ -96,42 +132,53 @@
 }, Props>>;
 
 // @public (undocumented)
-export const microphoneButtonSelector: reselect.OutputParametricSelector<callingDeclarative.CallClientState, BaseSelectorProps, {
-    checked: boolean;
-}, (res: callingDeclarative.Call | undefined) => {
-    checked: boolean;
-}>;
-
-// @public (undocumented)
-export const optionsButtonSelector: reselect.OutputParametricSelector<callingDeclarative.CallClientState, BaseSelectorProps, {
+export const createDeviceManagerDefaultHandlers: (deviceManager: DeviceManager) => {
+    getCameras: () => Promise<VideoDeviceInfo[]>;
+    getMicrophones: () => Promise<AudioDeviceInfo[]>;
+    getSpeakers: () => Promise<AudioDeviceInfo[]>;
+    onSelectMicrophone: (audioDeviceInfo: any) => Promise<void>;
+    onSelectSpeaker: (audioDeviceInfo: any) => Promise<void>;
+};
+
+// @public
+export type DeviceManagerHandlers = ReturnType<typeof createDeviceManagerDefaultHandlers>;
+
+// @public (undocumented)
+export type FunctionWithKey<KeyT, ArgsT extends any[], RetT> = (key: KeyT, ...args: ArgsT) => RetT;
+
+// @public (undocumented)
+export type MediaStreamType = 'Video' | 'ScreenSharing';
+
+// @public
+export const memoizeFnAll: <KeyT, ArgsT extends any[], FnRetT, CallBackT extends CallbackType<KeyT, ArgsT, FnRetT>>(fnToMemoize: FunctionWithKey<KeyT, ArgsT, FnRetT>, shouldCacheUpdate?: (args1: any, args2: any) => boolean) => (callback: CallBackT) => FnRetT[];
+
+// @public (undocumented)
+export const microphoneButtonSelector: reselect.OutputParametricSelector<callingStateful.CallClientState, BaseSelectorProps, {
+    checked: boolean;
+}, (res: callingStateful.Call | undefined) => {
+    checked: boolean;
+}>;
+
+// @public (undocumented)
+export const optionsButtonSelector: reselect.OutputParametricSelector<callingStateful.CallClientState, BaseSelectorProps, {
     selectedMicrophone: AudioDeviceInfo | undefined;
     selectedSpeaker: AudioDeviceInfo | undefined;
     selectedCamera: VideoDeviceInfo | undefined;
-}, (res1: callingDeclarative.DeviceManagerState, res2: callingDeclarative.Call | undefined) => {
+}, (res1: callingStateful.DeviceManagerState, res2: callingStateful.Call | undefined) => {
     selectedMicrophone: AudioDeviceInfo | undefined;
     selectedSpeaker: AudioDeviceInfo | undefined;
     selectedCamera: VideoDeviceInfo | undefined;
 }>;
 
 // @public (undocumented)
-export const screenShareButtonSelector: reselect.OutputParametricSelector<callingDeclarative.CallClientState, BaseSelectorProps, {
+export type ScalingMode = 'Stretch' | 'Crop' | 'Fit';
+
+// @public (undocumented)
+export const screenShareButtonSelector: reselect.OutputParametricSelector<callingStateful.CallClientState, BaseSelectorProps, {
     checked: boolean | undefined;
-}, (res: callingDeclarative.Call | undefined) => {
+}, (res: callingStateful.Call | undefined) => {
     checked: boolean | undefined;
 }>;
-
-// @public (undocumented)
-export const videoButtonSelector: reselect.OutputParametricSelector<callingDeclarative.CallClientState, BaseSelectorProps, {
-    checked: boolean;
-}, (res: callingDeclarative.Call | undefined) => {
-    checked: boolean;
-}>;
-
-// @public (undocumented)
-export type FunctionWithKey<KeyT, ArgsT extends any[], RetT> = (key: KeyT, ...args: ArgsT) => RetT;
-
-// @public
-export const memoizeFnAll: <KeyT, ArgsT extends any[], FnRetT, CallBackT extends CallbackType<KeyT, ArgsT, FnRetT>>(fnToMemoize: FunctionWithKey<KeyT, ArgsT, FnRetT>, shouldCacheUpdate?: (args1: any, args2: any) => boolean) => (callback: CallBackT) => FnRetT[];
 
 // @public (undocumented)
 export type VideoGalleryLocalParticipant = VideoGalleryParticipant & {
