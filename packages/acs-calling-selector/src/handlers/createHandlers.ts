--- conflicted
+++ resolved
@@ -5,8 +5,9 @@
   Call,
   StartCallOptions,
   HangUpOptions,
+  CreateViewOptions,
   LocalVideoStream,
-  CreateViewOptions
+  VideoDeviceInfo
 } from '@azure/communication-calling';
 import { CommunicationUserIdentifier, PhoneNumberIdentifier, UnknownIdentifier } from '@azure/communication-common';
 import { DeclarativeCallClient } from '@azure/acs-calling-declarative';
@@ -15,121 +16,43 @@
 
 export type DefaultHandlers = ReturnType<typeof createDefaultHandlers>;
 
+export const areStreamsEqual = (prevStream: LocalVideoStream, newStream: LocalVideoStream): boolean => {
+  return !!prevStream && !!newStream && prevStream.source.id === newStream.source.id;
+};
+
 const createDefaultHandlers = memoizeOne(
   (
     callClient: DeclarativeCallClient,
     callAgent: CallAgent | undefined,
     deviceManager: DeviceManager | undefined,
-    call: Call | undefined
+    call: Call | undefined,
+    videoDeviceInfo: VideoDeviceInfo | undefined
   ) => {
-    const onStartLocalVideo = async (callId: string, deviceId: string, options: CreateViewOptions): Promise<void> => {
-      if (!deviceManager) return;
-      const devices = await deviceManager.getCameras();
-      const selected = devices.find((device) => device.id === deviceId);
-      if (!selected) return;
-      const stream = new LocalVideoStream(selected);
-      return callClient.startRenderVideo(callId, stream, options);
+    const onStartLocalVideo = async (options: CreateViewOptions): Promise<void> => {
+      const callId = call?.id;
+      if (!callId || !videoDeviceInfo) return;
+      const stream = new LocalVideoStream(videoDeviceInfo);
+      if (call && !call.localVideoStreams.find((s) => areStreamsEqual(s, stream))) {
+        await call.startVideo(stream);
+        await callClient.startRenderVideo(callId, stream, options);
+      }
     };
 
-    const onStopLocalVideo = (callId: string): Promise<void> | void => {
-      const call = callClient.state.calls.get(callId);
-      const stream = call?.localVideoStreams.find((stream) => stream.mediaStreamType === 'Video');
-      if (!stream) return;
-      return callClient.stopRenderVideo(callId, stream);
+    const onStopLocalVideo = async (stream: LocalVideoStream): Promise<void> => {
+      const callId = call?.id;
+      if (!callId || !videoDeviceInfo) return;
+      if (call && call.localVideoStreams.find((s) => areStreamsEqual(s, stream))) {
+        callClient.stopRenderVideo(callId, stream);
+        await call.stopVideo(stream);
+      }
     };
 
-<<<<<<< HEAD
-/**
- * Defines all handlers associated with {@Link @azure/communication-calling#Call}.
- */
-export type CallHandlers = ReturnType<typeof createCallDefaultHandlers>;
-
-export const createCallClientDefaultHandlers = memoizeOne((callClient: DeclarativeCallClient) => {
-  const onStartLocalVideo = (
-    callId: string,
-    videoDeviceInfo: VideoDeviceInfo,
-    options: CreateViewOptions
-  ): Promise<void> => {
-    const stream = new LocalVideoStream(videoDeviceInfo);
-    return callClient.startRenderVideo(callId, stream, options);
-  };
-
-  const onStopLocalVideo = (callId: string): Promise<void> | void => {
-    const call = callClient.state.calls.get(callId);
-    const stream = call?.localVideoStreams.find((stream) => stream.mediaStreamType === 'Video');
-    if (!stream) return;
-    return callClient.stopRenderVideo(callId, stream);
-  };
-
-  const onToggleVideo = (callId: string, videoDeviceInfo, options): Promise<void> | void => {
-    const call = callClient.state.calls.get(callId);
-    const stream = call?.localVideoStreams.find((stream) => stream.mediaStreamType === 'Video');
-    if (stream) {
-      return onStopLocalVideo(callId);
-    } else {
-      return onStartLocalVideo(callId, videoDeviceInfo, options);
-    }
-  };
-
-  return {
-    getDeviceManager: () => callClient.getDeviceManager(),
-    onStartLocalVideo,
-    onStopLocalVideo,
-    onToggleVideo
-  };
-});
-
-export const createCallAgentDefaultHandlers = memoizeOne((callAgent: CallAgent) => {
-  return {
-    onStartCall: (
-      participants: (CommunicationUserIdentifier | PhoneNumberIdentifier | UnknownIdentifier)[],
-      options?: StartCallOptions
-    ): Call => callAgent.startCall(participants, options)
-  };
-});
-
-export const createDeviceManagerDefaultHandlers = memoizeOne((deviceManager: DeviceManager) => {
-  return {
-    getCameras: (): Promise<VideoDeviceInfo[]> => deviceManager.getCameras(),
-    getMicrophones: (): Promise<AudioDeviceInfo[]> => deviceManager.getMicrophones(),
-    getSpeakers: (): Promise<AudioDeviceInfo[]> => deviceManager.getSpeakers(),
-    onSelectMicrophone: (audioDeviceInfo) => deviceManager.selectMicrophone(audioDeviceInfo),
-    onSelectSpeaker: (audioDeviceInfo) => deviceManager.selectSpeaker(audioDeviceInfo)
-  };
-});
-
-export const createCallDefaultHandlers = memoizeOne((call: Call) => {
-  const onSelectCamera = (videoDeviceInfo: VideoDeviceInfo): Promise<void> | undefined => {
-    const stream = call.localVideoStreams.find((stream) => stream.mediaStreamType === 'Video');
-    return stream?.switchSource(videoDeviceInfo);
-  };
-
-  const onStartScreenShare = (): Promise<void> => {
-    return call.startScreenSharing();
-  };
-
-  const onStopScreenShare = (): Promise<void> => {
-    return call.stopScreenSharing();
-  };
-
-  return {
-    onHangUp: (options?: HangUpOptions): Promise<void> => call.hangUp(options),
-    onMute: (): Promise<void> => call.mute(),
-    onUnmute: (): Promise<void> => call.unmute(),
-    onSelectCamera,
-    onStartScreenShare,
-    onStopScreenShare,
-    toggleMicrophone: (): Promise<void> => (call.isMuted ? call.unmute() : call.mute())
-  };
-});
-=======
-    const onToggleCamera = (callId: string, videoDeviceInfo, options): Promise<void> | void => {
-      const call = callClient.state.calls.get(callId);
+    const onToggleCamera = (options): Promise<void> | void => {
       const stream = call?.localVideoStreams.find((stream) => stream.mediaStreamType === 'Video');
       if (stream) {
-        return onStopLocalVideo(callId);
+        return onStopLocalVideo(stream);
       } else {
-        return onStartLocalVideo(callId, videoDeviceInfo, options);
+        return onStartLocalVideo(options);
       }
     };
 
@@ -198,7 +121,6 @@
     };
   }
 );
->>>>>>> 525ac4c2
 
 /**
  * Type guard for common properties between two types.
@@ -219,6 +141,7 @@
  * @param callAgent - Instance of {@Link @azure/communication-calling#CallClient}.
  * @param deviceManager - Instance of {@Link @azure/communication-calling#DeviceManager}.
  * @param call - Instance of {@Link @azure/communication-calling#Call}.
+ * @param videoDeviceInfo - Instance of {@Link @azure/communication-calling#Call}.
  * @param _ - React component that you want to generate handlers for.
  * @returns
  */
@@ -227,5 +150,7 @@
   callAgent: CallAgent | undefined,
   deviceManager: DeviceManager | undefined,
   call: Call | undefined,
+  videoDeviceInfo: VideoDeviceInfo | undefined,
   _Component: (props: Props) => ReactElement | null
-): Common<DefaultHandlers, Props> => createDefaultHandlers(declarativeCallClient, callAgent, deviceManager, call);+): Common<DefaultHandlers, Props> =>
+  createDefaultHandlers(declarativeCallClient, callAgent, deviceManager, call, videoDeviceInfo);