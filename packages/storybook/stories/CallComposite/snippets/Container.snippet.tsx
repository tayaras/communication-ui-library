import { AzureCommunicationTokenCredential, CommunicationUserIdentifier } from '@azure/communication-common';
import {
  CallComposite,
  CallAdapter,
  CallOptions,
  createAzureCommunicationCallAdapter
} from '@azure/communication-react';
import { Theme, PartialTheme } from '@fluentui/react';
import React, { useEffect, useMemo, useState } from 'react';

export type ContainerProps = {
  userId: CommunicationUserIdentifier;
  token: string;
  locator: string;
  displayName: string;
  fluentTheme?: PartialTheme | Theme;
  callInvitationURL?: string;
  options?: CallOptions;
};

const isTeamsMeetingLink = (link: string): boolean => link.startsWith('https://teams.microsoft.com/l/meetup-join');

export const ContosoCallContainer = (props: ContainerProps): JSX.Element => {
  const [adapter, setAdapter] = useState<CallAdapter>();

  const credential = useMemo(() => {
    try {
      return new AzureCommunicationTokenCredential(props.token);
    } catch {
      console.error('Failed to construct token credential');
      return undefined;
    }
  }, [props.token]);

  useEffect(() => {
    (async () => {
      if (!!credential && props.locator && props.displayName) {
        const callLocator = isTeamsMeetingLink(props.locator)
          ? { meetingLink: props.locator }
          : { groupId: props.locator };
        const createAdapter = async (credential: AzureCommunicationTokenCredential): Promise<void> => {
          setAdapter(
            await createAzureCommunicationCallAdapter(
              { kind: 'communicationUser', communicationUserId: props.userId.communicationUserId },
              props.displayName,
              credential,
              callLocator
            )
          );
        };
        createAdapter(credential);
      }
    })();
  }, [props, credential]);

  useEffect(() => {
    return () => {
      (async () => {
        if (!adapter) {
          return;
        }
        await adapter.leaveCall().catch((e) => {
          console.error('Failed to leave call', e);
        });
        adapter.dispose();
      })();
    };
  }, [adapter]);

<<<<<<< HEAD
  return (
    <>
      {adapter && (
        <CallComposite
          adapter={adapter}
          fluentTheme={props.fluentTheme}
          callInvitationURL={props?.callInvitationURL}
          options={props?.options}
        />
      )}
    </>
  );
=======
  if (adapter) {
    return (
      <CallComposite adapter={adapter} fluentTheme={props.fluentTheme} callInvitationURL={props?.callInvitationURL} />
    );
  }
  if (credential === undefined) {
    return <>Failed to construct credential. Provided token is malformed.</>;
  }
  return <>Initializing...</>;
>>>>>>> 3e49190c
};<|MERGE_RESOLUTION|>--- conflicted
+++ resolved
@@ -67,28 +67,18 @@
     };
   }, [adapter]);
 
-<<<<<<< HEAD
-  return (
-    <>
-      {adapter && (
-        <CallComposite
-          adapter={adapter}
-          fluentTheme={props.fluentTheme}
-          callInvitationURL={props?.callInvitationURL}
-          options={props?.options}
-        />
-      )}
-    </>
-  );
-=======
   if (adapter) {
     return (
-      <CallComposite adapter={adapter} fluentTheme={props.fluentTheme} callInvitationURL={props?.callInvitationURL} />
+      <CallComposite
+        adapter={adapter}
+        fluentTheme={props.fluentTheme}
+        callInvitationURL={props?.callInvitationURL}
+        options={props?.options}
+      />
     );
   }
   if (credential === undefined) {
     return <>Failed to construct credential. Provided token is malformed.</>;
   }
   return <>Initializing...</>;
->>>>>>> 3e49190c
 };