--- conflicted
+++ resolved
@@ -423,11 +423,7 @@
               </div>
             </div>
             <div
-<<<<<<< HEAD
-              className="ms-Stack css-136 css-45"
-=======
-              className="ms-Stack css-131 css-45"
->>>>>>> 0dff5781
+              className="ms-Stack css-132 css-45"
             >
               <div
                 className="ms-Stack css-15"
