// Jest Snapshot v1, https://goo.gl/fbAQLP

exports[`storybook snapshot tests Storyshots UI Components/Grid Layout Grid Layout 1`] = `
<div
  className="css-61 body-0"
  dir="ltr"
>
  <div
    className="css-61"
    data-uses-unhanded-props={true}
    dir="ltr"
  >
    <div
      style={
        Object {
          "alignItems": "center",
          "display": "flex",
          "height": "100vh",
          "justifyContent": "center",
        }
      }
    >
      <div
        style={
          Object {
            "height": "500px",
            "width": "600px",
          }
        }
      >
        <div
          className="css-56"
        >
          <div
            className="css-57"
            style={
              Object {
                "gridAutoFlow": "column",
                "gridTemplateRows": "repeat(2, 1fr)",
              }
            }
          >
            <div
              className="css-57"
              style={
                Object {
                  "gridRow": "auto / span 2",
                  "gridTemplateColumns": "repeat(2, 1fr)",
                  "gridTemplateRows": "repeat(2, 1fr)",
                }
              }
            >
              <div
                className="ms-Stack css-6"
                data-ui-id="video-tile"
              >
                <div
                  className="ms-Stack css-7"
                >
                  <div
                    className="ms-Stack css-9"
                  >
                    <div
                      aria-label=""
                      className="ms-Persona ms-Persona--size48 root-10"
                      style={
                        Object {
                          "height": 100,
                          "minWidth": 100,
                        }
                      }
                    >
                      <div
                        className="ms-Persona-coin ms-Persona--size48 coin-17"
                        role="presentation"
                      >
                        <div
                          className="ms-Persona-imageArea imageArea-19"
                          role="presentation"
                          style={
                            Object {
                              "height": 100,
                              "width": 100,
                            }
                          }
                        >
                          <div
                            aria-hidden="true"
                            className="ms-Persona-initials initials-22"
                            style={
                              Object {
                                "height": 100,
                                "width": 100,
                              }
                            }
                          >
                            <span>
                              M
                            </span>
                          </div>
                        </div>
                      </div>
                    </div>
                  </div>
                </div>
<<<<<<< HEAD
              </div>
            </div>
            <div
              className="ms-Stack css-87 css-25"
            >
              <div
                className="ms-StackItem css-26"
              >
                <span
                  className="css-27"
=======
                <div
                  className="ms-Stack css-87 css-25"
>>>>>>> 5e42d615
                >
                  <div
                    className="ms-StackItem css-26"
                  >
                    <span
                      className="css-27"
                    >
                      Michael
                    </span>
                  </div>
                </div>
              </div>
              <div
                className="ms-Stack css-6"
                data-ui-id="video-tile"
              >
                <div
                  className="ms-Stack css-7"
                >
                  <div
                    className="ms-Stack css-9"
                  >
                    <div
                      aria-label=""
                      className="ms-Persona ms-Persona--size48 root-10"
                      style={
                        Object {
                          "height": 100,
                          "minWidth": 100,
                        }
                      }
                    >
                      <div
                        className="ms-Persona-coin ms-Persona--size48 coin-17"
                        role="presentation"
                      >
                        <div
                          className="ms-Persona-imageArea imageArea-19"
                          role="presentation"
                          style={
                            Object {
                              "height": 100,
                              "width": 100,
                            }
                          }
                        >
                          <div
                            aria-hidden="true"
                            className="ms-Persona-initials initials-28"
                            style={
                              Object {
                                "height": 100,
                                "width": 100,
                              }
                            }
                          >
                            <span>
                              J
                            </span>
                          </div>
                        </div>
                      </div>
                    </div>
                  </div>
                </div>
<<<<<<< HEAD
              </div>
            </div>
            <div
              className="ms-Stack css-87 css-25"
            >
              <div
                className="ms-StackItem css-26"
              >
                <span
                  className="css-27"
=======
                <div
                  className="ms-Stack css-87 css-25"
>>>>>>> 5e42d615
                >
                  <div
                    className="ms-StackItem css-26"
                  >
                    <span
                      className="css-27"
                    >
                      Jim
                    </span>
                  </div>
                </div>
              </div>
              <div
                className="ms-Stack css-6"
                data-ui-id="video-tile"
              >
                <div
                  className="ms-Stack css-7"
                >
                  <div
                    className="ms-Stack css-9"
                  >
                    <div
                      aria-label=""
                      className="ms-Persona ms-Persona--size48 root-10"
                      style={
                        Object {
                          "height": 100,
                          "minWidth": 100,
                        }
                      }
                    >
                      <div
                        className="ms-Persona-coin ms-Persona--size48 coin-17"
                        role="presentation"
                      >
                        <div
                          className="ms-Persona-imageArea imageArea-19"
                          role="presentation"
                          style={
                            Object {
                              "height": 100,
                              "width": 100,
                            }
                          }
                        >
                          <div
                            aria-hidden="true"
                            className="ms-Persona-initials initials-29"
                            style={
                              Object {
                                "height": 100,
                                "width": 100,
                              }
                            }
                          >
                            <span>
                              P
                            </span>
                          </div>
                        </div>
                      </div>
                    </div>
                  </div>
                </div>
<<<<<<< HEAD
              </div>
            </div>
            <div
              className="ms-Stack css-87 css-25"
            >
              <div
                className="ms-StackItem css-26"
              >
                <span
                  className="css-27"
=======
                <div
                  className="ms-Stack css-87 css-25"
>>>>>>> 5e42d615
                >
                  <div
                    className="ms-StackItem css-26"
                  >
                    <span
                      className="css-27"
                    >
                      Pam
                    </span>
                  </div>
                </div>
              </div>
              <div
                className="ms-Stack css-6"
                data-ui-id="video-tile"
              >
                <div
                  className="ms-Stack css-7"
                >
                  <div
                    className="ms-Stack css-9"
                  >
                    <div
                      aria-label=""
                      className="ms-Persona ms-Persona--size48 root-10"
                      style={
                        Object {
                          "height": 100,
                          "minWidth": 100,
                        }
                      }
                    >
                      <div
                        className="ms-Persona-coin ms-Persona--size48 coin-17"
                        role="presentation"
                      >
                        <div
                          className="ms-Persona-imageArea imageArea-19"
                          role="presentation"
                          style={
                            Object {
                              "height": 100,
                              "width": 100,
                            }
                          }
                        >
                          <div
                            aria-hidden="true"
                            className="ms-Persona-initials initials-30"
                            style={
                              Object {
                                "height": 100,
                                "width": 100,
                              }
                            }
                          >
                            <span>
                              D
                            </span>
                          </div>
                        </div>
                      </div>
                    </div>
                  </div>
                </div>
<<<<<<< HEAD
              </div>
            </div>
            <div
              className="ms-Stack css-87 css-25"
            >
              <div
                className="ms-StackItem css-26"
              >
                <span
                  className="css-27"
=======
                <div
                  className="ms-Stack css-87 css-25"
>>>>>>> 5e42d615
                >
                  <div
                    className="ms-StackItem css-26"
                  >
                    <span
                      className="css-27"
                    >
                      Dwight
                    </span>
                  </div>
                </div>
              </div>
            </div>
          </div>
        </div>
      </div>
    </div>
  </div>
</div>
`;<|MERGE_RESOLUTION|>--- conflicted
+++ resolved
@@ -103,21 +103,8 @@
                     </div>
                   </div>
                 </div>
-<<<<<<< HEAD
-              </div>
-            </div>
-            <div
-              className="ms-Stack css-87 css-25"
-            >
-              <div
-                className="ms-StackItem css-26"
-              >
-                <span
-                  className="css-27"
-=======
                 <div
                   className="ms-Stack css-87 css-25"
->>>>>>> 5e42d615
                 >
                   <div
                     className="ms-StackItem css-26"
@@ -183,21 +170,8 @@
                     </div>
                   </div>
                 </div>
-<<<<<<< HEAD
-              </div>
-            </div>
-            <div
-              className="ms-Stack css-87 css-25"
-            >
-              <div
-                className="ms-StackItem css-26"
-              >
-                <span
-                  className="css-27"
-=======
                 <div
                   className="ms-Stack css-87 css-25"
->>>>>>> 5e42d615
                 >
                   <div
                     className="ms-StackItem css-26"
@@ -263,21 +237,8 @@
                     </div>
                   </div>
                 </div>
-<<<<<<< HEAD
-              </div>
-            </div>
-            <div
-              className="ms-Stack css-87 css-25"
-            >
-              <div
-                className="ms-StackItem css-26"
-              >
-                <span
-                  className="css-27"
-=======
                 <div
                   className="ms-Stack css-87 css-25"
->>>>>>> 5e42d615
                 >
                   <div
                     className="ms-StackItem css-26"
@@ -343,21 +304,8 @@
                     </div>
                   </div>
                 </div>
-<<<<<<< HEAD
-              </div>
-            </div>
-            <div
-              className="ms-Stack css-87 css-25"
-            >
-              <div
-                className="ms-StackItem css-26"
-              >
-                <span
-                  className="css-27"
-=======
                 <div
                   className="ms-Stack css-87 css-25"
->>>>>>> 5e42d615
                 >
                   <div
                     className="ms-StackItem css-26"
