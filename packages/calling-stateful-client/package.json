--- conflicted
+++ resolved
@@ -35,17 +35,10 @@
     "immer": "9.0.6"
   },
   "peerDependencies": {
-<<<<<<< HEAD
     "@azure/communication-calling": "file:../../libs/skype-spool-sdk-1.0.0.tgz"
   },
   "devDependencies": {
     "@azure/communication-calling": "file:../../libs/skype-spool-sdk-1.0.0.tgz",
-=======
-    "@azure/communication-calling": "1.12.0-beta.2 || >=1.11.1"
-  },
-  "devDependencies": {
-    "@azure/communication-calling": "1.12.0-beta.2 || >=1.11.1",
->>>>>>> 6ad3d84f
     "@azure/core-auth": "1.3.2",
     "@babel/cli": "~7.16.0",
     "@babel/core": "~7.16.0",
