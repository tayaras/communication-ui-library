// Copyright (c) Microsoft Corporation.
// Licensed under the MIT license.

import { CommunicationIdentifierKind } from '@azure/communication-common';
import { AudioDeviceInfo, DeviceAccess, DominantSpeakersInfo, VideoDeviceInfo } from '@azure/communication-calling';
import { AzureLogger, createClientLogger, getLogLevel } from '@azure/logger';
import EventEmitter from 'events';
import { enableMapSet, enablePatches, Patch, produce } from 'immer';
import {
  CallEndReason,
  CallState as CallStatus,
  RemoteParticipantState as RemoteParticipantStatus
} from '@azure/communication-calling';
import { _safeJSONStringify, toFlatCommunicationIdentifier } from '@internal/acs-ui-common';
import {
  CallState,
  CallClientState,
  LocalVideoStreamState,
  RemoteParticipantState,
  RemoteVideoStreamState,
  IncomingCallState,
  VideoStreamRendererViewState,
  CallAgentState,
  CallErrors,
  CallErrorTarget,
  CallError
} from './CallClientState';

enableMapSet();
// Needed to generate state diff for verbose logging.
enablePatches();

// TODO: How can we make this configurable?
/**
 * @private
 */
export const MAX_CALL_HISTORY_LENGTH = 10;

/**
 * @private
 */
export class CallContext {
  private _logger: AzureLogger;
  private _state: CallClientState;
  private _emitter: EventEmitter;
  private _atomicId: number;
  private _batchMode: boolean;

  constructor(userId: CommunicationIdentifierKind, maxListeners = 50) {
    this._logger = createClientLogger('communication-react:calling-context');
    this._state = {
      calls: {},
      callsEnded: {},
      incomingCalls: {},
      incomingCallsEnded: {},
      deviceManager: {
        isSpeakerSelectionAvailable: false,
        cameras: [],
        microphones: [],
        speakers: [],
        unparentedViews: []
      },
      callAgent: undefined,
      userId: userId,
      latestErrors: {} as CallErrors
    };
    this._emitter = new EventEmitter();
    this._emitter.setMaxListeners(maxListeners);
    this._batchMode = false;
    this._atomicId = 0;
  }

  public getState(): CallClientState {
    return this._state;
  }

  public modifyState(modifier: (draft: CallClientState) => void): void {
    this._state = produce(this._state, modifier, (patches: Patch[]) => {
      if (getLogLevel() === 'verbose') {
        // Log to `info` because AzureLogger.verbose() doesn't show up in console.
<<<<<<< HEAD
        this._logger.info(`State change: ${JSON.stringify(patches)}`);
=======
        this._logger.info(`State change: ${_safeJSONStringify(patches)}`);
>>>>>>> e1ca49d0
      }
    });
    if (!this._batchMode) {
      this._emitter.emit('stateChanged', this._state);
    }
  }

  public onStateChange(handler: (state: CallClientState) => void): void {
    this._emitter.on('stateChanged', handler);
  }

  public offStateChange(handler: (state: CallClientState) => void): void {
    this._emitter.off('stateChanged', handler);
  }

  // Disposing of the CallAgentDeclarative will not clear the state. If we create a new CallAgentDeclarative, we should
  // make sure the state is clean because any left over state (if previous CallAgentDeclarative was disposed) may be
  // invalid.
  public clearCallRelatedState(): void {
    this.modifyState((draft: CallClientState) => {
      draft.calls = {};
      draft.incomingCalls = {};
      draft.callsEnded = {};
      draft.incomingCallsEnded = {};
    });
  }

  public setCallAgent(callAgent: CallAgentState): void {
    this.modifyState((draft: CallClientState) => {
      draft.callAgent = callAgent;
    });
  }

  public setCall(call: CallState): void {
    this.modifyState((draft: CallClientState) => {
      const existingCall = draft.calls[call.id];
      if (existingCall) {
        existingCall.callerInfo = call.callerInfo;
        existingCall.state = call.state;
        existingCall.callEndReason = call.callEndReason;
        existingCall.direction = call.direction;
        existingCall.isMuted = call.isMuted;
        existingCall.isScreenSharingOn = call.isScreenSharingOn;
        existingCall.localVideoStreams = call.localVideoStreams;
        existingCall.remoteParticipants = call.remoteParticipants;
        existingCall.transcription.isTranscriptionActive = call.transcription.isTranscriptionActive;
        existingCall.recording.isRecordingActive = call.recording.isRecordingActive;
        // We don't update the startTime and endTime if we are updating an existing active call
      } else {
        draft.calls[call.id] = call;
      }
    });
  }

  public removeCall(callId: string): void {
    this.modifyState((draft: CallClientState) => {
      delete draft.calls[callId];
    });
  }

  public setCallEnded(callId: string, callEndReason: CallEndReason | undefined): void {
    this.modifyState((draft: CallClientState) => {
      const call = draft.calls[callId];
      if (call) {
        call.endTime = new Date();
        call.callEndReason = callEndReason;
        delete draft.calls[callId];
        // Performance note: This loop should run only once because the number of entries
        // is never allowed to exceed MAX_CALL_HISTORY_LENGTH. A loop is used for correctness.
        while (Object.keys(draft.callsEnded).length >= MAX_CALL_HISTORY_LENGTH) {
          delete draft.callsEnded[findOldestCallEnded(draft.callsEnded)];
        }
        draft.callsEnded[callId] = call;
      }
    });
  }

  public setCallState(callId: string, state: CallStatus): void {
    this.modifyState((draft: CallClientState) => {
      const call = draft.calls[callId];
      if (call) {
        call.state = state;
      }
    });
  }

  public setCallId(newCallId: string, oldCallId: string): void {
    this.modifyState((draft: CallClientState) => {
      const call = draft.calls[oldCallId];
      if (call) {
        delete draft.calls[oldCallId];
        draft.calls[newCallId] = call;
      }
    });
  }

  public setCallIsScreenSharingOn(callId: string, isScreenSharingOn: boolean): void {
    this.modifyState((draft: CallClientState) => {
      const call = draft.calls[callId];
      if (call) {
        call.isScreenSharingOn = isScreenSharingOn;
      }
    });
  }

  public setCallRemoteParticipants(
    callId: string,
    addRemoteParticipant: RemoteParticipantState[],
    removeRemoteParticipant: string[]
  ): void {
    this.modifyState((draft: CallClientState) => {
      const call = draft.calls[callId];
      if (call) {
        removeRemoteParticipant.forEach((id: string) => {
          delete call.remoteParticipants[id];
        });
        addRemoteParticipant.forEach((participant: RemoteParticipantState) => {
          call.remoteParticipants[toFlatCommunicationIdentifier(participant.identifier)] = participant;
        });
      }
    });
  }

  public setCallRemoteParticipantsEnded(
    callId: string,
    addRemoteParticipant: RemoteParticipantState[],
    removeRemoteParticipant: string[]
  ): void {
    this.modifyState((draft: CallClientState) => {
      const call = draft.calls[callId];
      if (call) {
        removeRemoteParticipant.forEach((id: string) => {
          delete call.remoteParticipantsEnded[id];
        });
        addRemoteParticipant.forEach((participant: RemoteParticipantState) => {
          call.remoteParticipantsEnded[toFlatCommunicationIdentifier(participant.identifier)] = participant;
        });
      }
    });
  }

  public setCallLocalVideoStream(callId: string, streams: LocalVideoStreamState[]): void {
    this.modifyState((draft: CallClientState) => {
      const call = draft.calls[callId];
      if (call) {
        call.localVideoStreams = streams;
      }
    });
  }

  public setCallIsMicrophoneMuted(callId: string, isMicrophoneMuted: boolean): void {
    this.modifyState((draft: CallClientState) => {
      const call = draft.calls[callId];
      if (call) {
        call.isMuted = isMicrophoneMuted;
      }
    });
  }

  public setCallDominantSpeakers(callId: string, dominantSpeakers: DominantSpeakersInfo): void {
    this.modifyState((draft: CallClientState) => {
      const call = draft.calls[callId];
      if (call) {
        call.dominantSpeakers = dominantSpeakers;
      }
    });
  }

  public setCallRecordingActive(callId: string, isRecordingActive: boolean): void {
    this.modifyState((draft: CallClientState) => {
      const call = draft.calls[callId];
      if (call) {
        call.recording.isRecordingActive = isRecordingActive;
      }
    });
  }

  public setCallTranscriptionActive(callId: string, isTranscriptionActive: boolean): void {
    this.modifyState((draft: CallClientState) => {
      const call = draft.calls[callId];
      if (call) {
        call.transcription.isTranscriptionActive = isTranscriptionActive;
      }
    });
  }

  public setCallScreenShareParticipant(callId: string, participantKey: string | undefined): void {
    this.modifyState((draft: CallClientState) => {
      const call = draft.calls[callId];
      if (call) {
        call.screenShareRemoteParticipant = participantKey;
      }
    });
  }

  public setLocalVideoStreamRendererView(callId: string, view: VideoStreamRendererViewState | undefined): void {
    this.modifyState((draft: CallClientState) => {
      const call = draft.calls[callId];
      if (call) {
        if (call.localVideoStreams.length > 0) {
          call.localVideoStreams[0].view = view;
        }
      }
    });
  }

  public setParticipantState(callId: string, participantKey: string, state: RemoteParticipantStatus): void {
    this.modifyState((draft: CallClientState) => {
      const call = draft.calls[callId];
      if (call) {
        const participant = call.remoteParticipants[participantKey];
        if (participant) {
          participant.state = state;
        }
      }
    });
  }

  public setParticipantIsMuted(callId: string, participantKey: string, muted: boolean): void {
    this.modifyState((draft: CallClientState) => {
      const call = draft.calls[callId];
      if (call) {
        const participant = call.remoteParticipants[participantKey];
        if (participant) {
          participant.isMuted = muted;
        }
      }
    });
  }

  public setParticipantDisplayName(callId: string, participantKey: string, displayName: string): void {
    this.modifyState((draft: CallClientState) => {
      const call = draft.calls[callId];
      if (call) {
        const participant = call.remoteParticipants[participantKey];
        if (participant) {
          participant.displayName = displayName;
        }
      }
    });
  }

  public setParticipantIsSpeaking(callId: string, participantKey: string, isSpeaking: boolean): void {
    this.modifyState((draft: CallClientState) => {
      const call = draft.calls[callId];
      if (call) {
        const participant = call.remoteParticipants[participantKey];
        if (participant) {
          participant.isSpeaking = isSpeaking;
        }
      }
    });
  }

  public setParticipantVideoStream(callId: string, participantKey: string, stream: RemoteVideoStreamState): void {
    this.modifyState((draft: CallClientState) => {
      const call = draft.calls[callId];
      if (call) {
        const participant = call.remoteParticipants[participantKey];
        if (participant) {
          // Set is called by subscriber will not modify any rendered stream so if there is existing stream only
          // modify the values that subscriber has access to.
          const existingStream = participant.videoStreams[stream.id];
          if (existingStream) {
            existingStream.isAvailable = stream.isAvailable;
            existingStream.mediaStreamType = stream.mediaStreamType;
          } else {
            participant.videoStreams[stream.id] = stream;
          }
        }
      }
    });
  }

  public setRemoteVideoStreamIsAvailable(
    callId: string,
    participantKey: string,
    streamId: number,
    isAvailable: boolean
  ): void {
    this.modifyState((draft: CallClientState) => {
      const call = draft.calls[callId];
      if (call) {
        const participant = call.remoteParticipants[participantKey];
        if (participant) {
          const stream = participant.videoStreams[streamId];
          if (stream) {
            stream.isAvailable = isAvailable;
          }
        }
      }
    });
  }

  public setRemoteVideoStreams(
    callId: string,
    participantKey: string,
    addRemoteVideoStream: RemoteVideoStreamState[],
    removeRemoteVideoStream: number[]
  ): void {
    this.modifyState((draft: CallClientState) => {
      const call = draft.calls[callId];
      if (call) {
        const participant = call.remoteParticipants[participantKey];
        if (participant) {
          for (const id of removeRemoteVideoStream) {
            delete participant.videoStreams[id];
          }

          for (const newStream of addRemoteVideoStream) {
            // This should only be called by the subscriber and some properties are add by other components so if the
            // stream already exists, only update the values that subscriber knows about.
            const stream = participant.videoStreams[newStream.id];
            if (stream) {
              stream.mediaStreamType = newStream.mediaStreamType;
              stream.isAvailable = newStream.isAvailable;
            } else {
              participant.videoStreams[newStream.id] = newStream;
            }
          }
        }
      }
    });
  }

  public setRemoteVideoStreamRendererView(
    callId: string,
    participantKey: string,
    streamId: number,
    view: VideoStreamRendererViewState | undefined
  ): void {
    this.modifyState((draft: CallClientState) => {
      const call = draft.calls[callId];
      if (call) {
        const participant = call.remoteParticipants[participantKey];
        if (participant) {
          const stream = participant.videoStreams[streamId];
          if (stream) {
            stream.view = view;
          }
        }
      }
    });
  }

  public setIncomingCall(call: IncomingCallState): void {
    this.modifyState((draft: CallClientState) => {
      const existingCall = draft.incomingCalls[call.id];
      if (existingCall) {
        existingCall.callerInfo = call.callerInfo;
      } else {
        draft.incomingCalls[call.id] = call;
      }
    });
  }

  public removeIncomingCall(callId: string): void {
    this.modifyState((draft: CallClientState) => {
      delete draft.incomingCalls[callId];
    });
  }

  public setIncomingCallEnded(callId: string, callEndReason: CallEndReason | undefined): void {
    this.modifyState((draft: CallClientState) => {
      const call = draft.incomingCalls[callId];
      if (call) {
        call.endTime = new Date();
        call.callEndReason = callEndReason;
        delete draft.incomingCalls[callId];
        // Performance note: This loop should run only once because the number of entries
        // is never allowed to exceed MAX_CALL_HISTORY_LENGTH. A loop is used for correctness.
        while (Object.keys(draft.incomingCallsEnded).length >= MAX_CALL_HISTORY_LENGTH) {
          delete draft.incomingCallsEnded[findOldestCallEnded(draft.incomingCallsEnded)];
        }
        draft.incomingCallsEnded[callId] = call;
      }
    });
  }

  public setDeviceManagerIsSpeakerSelectionAvailable(isSpeakerSelectionAvailable: boolean): void {
    this.modifyState((draft: CallClientState) => {
      draft.deviceManager.isSpeakerSelectionAvailable = isSpeakerSelectionAvailable;
    });
  }

  public setDeviceManagerSelectedMicrophone(selectedMicrophone?: AudioDeviceInfo): void {
    this.modifyState((draft: CallClientState) => {
      draft.deviceManager.selectedMicrophone = selectedMicrophone;
    });
  }

  public setDeviceManagerSelectedSpeaker(selectedSpeaker?: AudioDeviceInfo): void {
    this.modifyState((draft: CallClientState) => {
      draft.deviceManager.selectedSpeaker = selectedSpeaker;
    });
  }

  public setDeviceManagerSelectedCamera(selectedCamera?: VideoDeviceInfo): void {
    this.modifyState((draft: CallClientState) => {
      draft.deviceManager.selectedCamera = selectedCamera;
    });
  }

  public setDeviceManagerCameras(cameras: VideoDeviceInfo[]): void {
    this.modifyState((draft: CallClientState) => {
      /**
       * SDK initializes cameras with one dummy camera with value { id: 'camera:id', name: '', deviceType: 'USBCamera' } immediately after
       * camera permissions are granted. So selectedCamera will have this value before the actual cameras are obtained. Therefore we should reset
       * selectedCamera to the first camera when there are cameras AND when current selectedCamera does not exist in the new array of cameras *
       */
      if (cameras.length > 0 && !cameras.some((camera) => camera.id === draft.deviceManager.selectedCamera?.id)) {
        draft.deviceManager.selectedCamera = cameras[0];
      }
      draft.deviceManager.cameras = cameras;
    });
  }

  public setDeviceManagerMicrophones(microphones: AudioDeviceInfo[]): void {
    this.modifyState((draft: CallClientState) => {
      draft.deviceManager.microphones = microphones;
    });
  }

  public setDeviceManagerSpeakers(speakers: AudioDeviceInfo[]): void {
    this.modifyState((draft: CallClientState) => {
      draft.deviceManager.speakers = speakers;
    });
  }

  public setDeviceManagerDeviceAccess(deviceAccess: DeviceAccess): void {
    this.modifyState((draft: CallClientState) => {
      draft.deviceManager.deviceAccess = deviceAccess;
    });
  }

  public setDeviceManagerUnparentedView(
    localVideoStream: LocalVideoStreamState,
    view: VideoStreamRendererViewState | undefined
  ): void {
    this.modifyState((draft: CallClientState) => {
      draft.deviceManager.unparentedViews.push({
        source: localVideoStream.source,
        mediaStreamType: localVideoStream.mediaStreamType,
        view: view
      });
    });
  }

  public deleteDeviceManagerUnparentedView(localVideoStream: LocalVideoStreamState): void {
    this.modifyState((draft: CallClientState) => {
      const foundIndex = draft.deviceManager.unparentedViews.findIndex(
        (stream) =>
          stream.source.id === localVideoStream.source.id && stream.mediaStreamType === localVideoStream.mediaStreamType
      );
      if (foundIndex !== -1) {
        draft.deviceManager.unparentedViews.splice(foundIndex, 1);
      }
    });
  }

  public getAndIncrementAtomicId(): number {
    const id = this._atomicId;
    this._atomicId++;
    return id;
  }

  /**
   * Tees any errors encountered in an async function to the state.
   *
   * @param action Async function to execute.
   * @param target The error target to tee error to.
   * @returns Result of calling `f`. Also re-raises any exceptions thrown from `f`.
   * @throws CallError. Exceptions thrown from `f` are tagged with the failed `target.
   */
  public withAsyncErrorTeedToState<Args extends unknown[], R>(
    action: (...args: Args) => Promise<R>,
    target: CallErrorTarget
  ): (...args: Args) => Promise<R> {
    return async (...args: Args): Promise<R> => {
      try {
        return await action(...args);
      } catch (error) {
        const callError = toCallError(target, error);
        this.setLatestError(target, callError);
        throw callError;
      }
    };
  }

  /**
   * Tees any errors encountered in an function to the state.
   *
   * @param action Function to execute.
   * @param target The error target to tee error to.
   * @returns Result of calling `f`. Also re-raises any exceptions thrown from `f`.
   * @throws CallError. Exceptions thrown from `f` are tagged with the failed `target.
   */
  public withErrorTeedToState<Args extends unknown[], R>(
    action: (...args: Args) => R,
    target: CallErrorTarget
  ): (...args: Args) => R {
    return (...args: Args): R => {
      try {
        return action(...args);
      } catch (error) {
        const callError = toCallError(target, error);
        this.setLatestError(target, callError);
        throw callError;
      }
    };
  }

  private setLatestError(target: CallErrorTarget, error: CallError): void {
    this.modifyState((draft: CallClientState) => {
      draft.latestErrors[target] = error;
    });
  }
}

const toCallError = (target: CallErrorTarget, error: unknown): CallError => {
  if (error instanceof Error) {
    return new CallError(target, error);
  }
  return new CallError(target, new Error(error as string));
};

const findOldestCallEnded = (calls: { [key: string]: { endTime?: Date } }): string => {
  const callEntries = Object.entries(calls);
  let [oldestCallId, oldestCall] = callEntries[0];
  if (oldestCall.endTime === undefined) {
    return oldestCallId;
  }
  for (const [callId, call] of callEntries.slice(1)) {
    if (call.endTime === undefined) {
      return callId;
    }
    if ((call.endTime?.getTime() ?? 0) < (oldestCall.endTime?.getTime() ?? 0)) {
      [oldestCallId, oldestCall] = [callId, call];
    }
  }
  return oldestCallId;
};<|MERGE_RESOLUTION|>--- conflicted
+++ resolved
@@ -78,11 +78,7 @@
     this._state = produce(this._state, modifier, (patches: Patch[]) => {
       if (getLogLevel() === 'verbose') {
         // Log to `info` because AzureLogger.verbose() doesn't show up in console.
-<<<<<<< HEAD
-        this._logger.info(`State change: ${JSON.stringify(patches)}`);
-=======
         this._logger.info(`State change: ${_safeJSONStringify(patches)}`);
->>>>>>> e1ca49d0
       }
     });
     if (!this._batchMode) {
