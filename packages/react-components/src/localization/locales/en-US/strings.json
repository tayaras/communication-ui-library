--- conflicted
+++ resolved
@@ -322,22 +322,6 @@
   "VerticalGallery": {
     "leftNavButtonAriaLabel": "previous page",
     "rightNavButtonAriaLabel": "next page"
-<<<<<<< HEAD
-  },
-  "startCaptionsButton": {
-    "onLabel": "Turn on captions",
-    "offLabel": "Turn off captions",
-    "tooltipOnContent": "Turn off captions",
-    "tooltipOffContent": "Turn on captions"
-  },
-  "captionsSettingModal": {
-    "captionsSettingModalTitle": "What language is being spoken?",
-    "captionsSettingDropdownLabel": "Spoken language",
-    "captionsSettingDropdownInfoText": "Language that everyone on this call is speaking.",
-    "captionsSettingConfirmButtonLabel": "Confirm",
-    "captionsSettingCancelButtonLabel": "Cancel",
-    "captionsSettingModalAriaLabel": "Captions Setting Modal",
-    "captionsSettingCloseModalButtonAriaLabel": "Close Captions Setting"
   },
   "captionsAvailableLanguages": {
     "ar-ae": "Arabic - U.A.E.",
@@ -381,7 +365,5 @@
     "ro-ro": "Romanian",
     "sk-sk": "Slovak",
     "zh-tw": "Chinese - Taiwan"
-=======
->>>>>>> 8aa263f5
   }
 }