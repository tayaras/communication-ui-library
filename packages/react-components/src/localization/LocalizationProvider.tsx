// Copyright (c) Microsoft Corporation.
// Licensed under the MIT license.

import React, { createContext, useContext } from 'react';
import {
  CameraButtonStrings,
  EndCallButtonStrings,
  ErrorBarStrings,
  MessageStatusIndicatorStrings,
  MessageThreadStrings,
  MicrophoneButtonStrings,
  DevicesButtonStrings,
  ParticipantsButtonStrings,
  ParticipantItemStrings,
  ScreenShareButtonStrings,
  SendBoxStrings,
  TypingIndicatorStrings,
  VideoGalleryStrings
} from '../components';
/* @conditional-compile-remove(PSTN-calls) */ /* @conditional-compile-remove(one-to-n-calling) */
import { HoldButtonStrings } from '../components';
/* @conditional-compile-remove(dialpad) */ /* @conditional-compile-remove(PSTN-calls) */
import { DialpadStrings } from '../components';
<<<<<<< HEAD
=======
/* @conditional-compile-remove(call-readiness) */
import { DomainPermissionsStrings } from '../components/DomainPermissions';
>>>>>>> 12b862ab
/* @conditional-compile-remove(call-readiness) */ /* @conditional-compile-remove(unsupported-browser) */
import { UnsupportedBrowserStrings } from '../components/UnsupportedBrowser';
/* @conditional-compile-remove(one-to-n-calling) */
// @conditional-compile-remove(PSTN-calls)
import { VideoTileStrings } from '../components/VideoTile';
import { COMPONENT_LOCALE_EN_US } from './locales';

/**
 * Locale information for all components exported from this library.
 *
 * @public
 */
export interface ComponentLocale {
  /** Strings for components */
  strings: ComponentStrings;
  /* @conditional-compile-remove(date-time-customization) */
  /**
   * Optional function to provide customized date format.
   * @beta
   */
  onDisplayDateTimeString?: (messageDate: Date) => string;
}

/**
 * Strings used by all components exported from this library.
 *
 * @public
 */
export interface ComponentStrings {
  /** Strings for MessageThread */
  messageThread: MessageThreadStrings;
  /** Strings for ParticipantItem */
  participantItem: ParticipantItemStrings;
  /** Strings for CameraButton */
  cameraButton: CameraButtonStrings;
  /** Strings for MicrophoneButton */
  microphoneButton: MicrophoneButtonStrings;
  /** Strings for EndCallButton */
  endCallButton: EndCallButtonStrings;
  /** Strings for DevicesButton */
  devicesButton: DevicesButtonStrings;
  /** Strings for ParticipantsButton */
  participantsButton: ParticipantsButtonStrings;
  /** Strings for ScreenShareButton */
  screenShareButton: ScreenShareButtonStrings;
  /** Strings for TypingIndicator */
  typingIndicator: TypingIndicatorStrings;
  /** Strings for SendBox */
  sendBox: SendBoxStrings;
  /** Strings for MessageStatusIndicator */
  messageStatusIndicator: MessageStatusIndicatorStrings;
  /** Strings for ErroBar */
  errorBar: ErrorBarStrings;
  /** Strings for VideoGallery */
  videoGallery: VideoGalleryStrings;
  /* @conditional-compile-remove(dialpad) */ /* @conditional-compile-remove(PSTN-calls) */
  /** Strings for Dialpad */
  dialpad: DialpadStrings;
  /* @conditional-compile-remove(one-to-n-calling) */
  // @conditional-compile-remove(PSTN-calls)
  /** Strings for VideoTile */
  videoTile: VideoTileStrings;
  /* @conditional-compile-remove(one-to-n-calling) */ /* @condtional-compile-remove(one-to-n-calling) */
  /** Strings for HoldButton */
  holdButton: HoldButtonStrings;
<<<<<<< HEAD
  /* @conditional-compile-remove(unsupported-browser) */
  /** Strings for unsupported browser UI */
  unsupportedBrowser: UnsupportedBrowserStrings;
=======
  /* @conditional-compile-remove(call-readiness) */
  /** Strings for DomainPermissions */
  DomainPermissions: DomainPermissionsStrings;
  /* @conditional-compile-remove(unsupported-browser) */
  /** Strings for unsupported browser UI */
  UnsupportedBrowser: UnsupportedBrowserStrings;
>>>>>>> 12b862ab
}

/**
 * Context for providing localized strings to components exported from this library.
 *
 * @public
 */
export const LocaleContext = createContext<ComponentLocale>(COMPONENT_LOCALE_EN_US);

/**
 * Props for {@link LocalizationProvider}.
 *
 * @public
 */
export type LocalizationProviderProps = {
  /** Locale context to provide components */
  locale: ComponentLocale;
  /** Children to provide locale context. */
  children: React.ReactNode;
};

/**
 * Provider to provide localized strings for this library's react components.
 *
 * @remarks Components will be provided localized strings in English (US) by default if this
 * provider is not used.
 *
 * @public
 */
export const LocalizationProvider = (props: LocalizationProviderProps): JSX.Element => {
  const { locale, children } = props;
  return <LocaleContext.Provider value={locale}>{children}</LocaleContext.Provider>;
};

/** React hook to access locale */
export const useLocale = (): ComponentLocale => useContext(LocaleContext);<|MERGE_RESOLUTION|>--- conflicted
+++ resolved
@@ -21,11 +21,8 @@
 import { HoldButtonStrings } from '../components';
 /* @conditional-compile-remove(dialpad) */ /* @conditional-compile-remove(PSTN-calls) */
 import { DialpadStrings } from '../components';
-<<<<<<< HEAD
-=======
 /* @conditional-compile-remove(call-readiness) */
 import { DomainPermissionsStrings } from '../components/DomainPermissions';
->>>>>>> 12b862ab
 /* @conditional-compile-remove(call-readiness) */ /* @conditional-compile-remove(unsupported-browser) */
 import { UnsupportedBrowserStrings } from '../components/UnsupportedBrowser';
 /* @conditional-compile-remove(one-to-n-calling) */
@@ -91,18 +88,12 @@
   /* @conditional-compile-remove(one-to-n-calling) */ /* @condtional-compile-remove(one-to-n-calling) */
   /** Strings for HoldButton */
   holdButton: HoldButtonStrings;
-<<<<<<< HEAD
-  /* @conditional-compile-remove(unsupported-browser) */
-  /** Strings for unsupported browser UI */
-  unsupportedBrowser: UnsupportedBrowserStrings;
-=======
   /* @conditional-compile-remove(call-readiness) */
   /** Strings for DomainPermissions */
   DomainPermissions: DomainPermissionsStrings;
   /* @conditional-compile-remove(unsupported-browser) */
   /** Strings for unsupported browser UI */
   UnsupportedBrowser: UnsupportedBrowserStrings;
->>>>>>> 12b862ab
 }
 
 /**
