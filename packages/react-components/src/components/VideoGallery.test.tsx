// Copyright (c) Microsoft Corporation.
// Licensed under the MIT license.

import { Persona, registerIcons } from '@fluentui/react';
import Enzyme, { mount, ReactWrapper } from 'enzyme';
import Adapter from 'enzyme-adapter-react-16';
import React from 'react';
import { GridLayout, StreamMedia, _ModalClone } from '.';
import { VideoGalleryLocalParticipant, VideoGalleryRemoteParticipant } from '../types';
import { HorizontalGallery } from './HorizontalGallery';
import { DEFAULT_MAX_REMOTE_VIDEO_STREAMS, VideoGallery, VideoGalleryProps } from './VideoGallery';
import { VideoTile } from './VideoTile';
import { v1 as createGUID } from 'uuid';
import * as responsive from './utils/responsive';
import * as acs_ui_common from '@internal/acs-ui-common';
import { RemoteScreenShare } from './VideoGallery/RemoteScreenShare';
import { act } from 'react-dom/test-utils';

Enzyme.configure({ adapter: new Adapter() });
registerIcons({
  icons: {
    horizontalgalleryleftbutton: <></>,
    horizontalgalleryrightbutton: <></>,
    videotilemoreoptions: <></>,
    videotilepinned: <></>,
    pinparticipant: <></>,
    unpinparticipant: <></>,
    videotilescalefit: <></>,
    videotilescalefill: <></>
  }
});

describe('VideoGallery default layout tests', () => {
  beforeAll(() => {
    mockVideoGalleryInternalHelpers();
  });

  test('should render local video tile in the grid alongside remote tiles', () => {
    const localParticipant = createLocalParticipant({
      videoStream: { isAvailable: false, renderElement: createVideoDivElement() }
    });

    const root = mountVideoGalleryWithLocalParticipant({ localParticipant });

    const remoteParticipants = Array.from({ length: 10 }, () =>
      createRemoteParticipant({
        videoStream: { isAvailable: false, renderElement: createVideoDivElement() }
      })
    );

    act(() => {
      root.setProps({ layout: 'default', remoteParticipants });
    });
    const gridLayout = root.find(GridLayout);
    expect(
      gridLayout
        .find(VideoTile)
        .findWhere((n) => n.prop('userId') === 'localParticipant')
        .exists()
    ).toBe(true);
  });

  test('should not have floating local video tile present', () => {
    const localParticipant = createLocalParticipant({
      videoStream: { isAvailable: false, renderElement: createVideoDivElement() }
    });

    const root = mountVideoGalleryWithLocalParticipant({ localParticipant });

    const remoteParticipants = Array.from({ length: 10 }, () =>
      createRemoteParticipant({
        videoStream: { isAvailable: false, renderElement: createVideoDivElement() }
      })
    );

    act(() => {
      root.setProps({ layout: 'default', remoteParticipants });
    });
    expect(root.find(_ModalClone).exists()).toBe(false);
  });

  test('should render all video tiles in the grid ', () => {
    const localParticipant = createLocalParticipant({
      videoStream: { isAvailable: false }
    });

    const root = mountVideoGalleryWithLocalParticipant({ localParticipant });

    const remoteParticipants = Array.from({ length: 10 }, () =>
      createRemoteParticipant({
        videoStream: { isAvailable: false, renderElement: createVideoDivElement() }
      })
    );

    act(() => {
      root.setProps({ layout: 'default', remoteParticipants });
    });
    expect(tileCount(root)).toBe(11);
    expect(audioTileCount(root)).toBe(11);
    expect(videoTileCount(root)).toBe(0);
    expect(gridTileCount(root)).toBe(11);
    expect(gridAudioTileCount(root)).toBe(11);
    expect(gridVideoTileCount(root)).toBe(0);
    expect(root.find(HorizontalGallery).exists()).toBe(false);
  });

  test('should render max allowed video tiles with streams in the grid', () => {
    const localParticipant = createLocalParticipant({
      videoStream: { isAvailable: true, renderElement: createVideoDivElement() }
    });

    const root = mountVideoGalleryWithLocalParticipant({ localParticipant });

    const remoteParticipants = Array.from({ length: 10 }, () =>
      createRemoteParticipant({
        videoStream: { isAvailable: true, renderElement: createVideoDivElement() }
      })
    );

    act(() => {
      root.setProps({ layout: 'default', remoteParticipants });
    });
    expect(gridVideoTileCount(root)).toBe(DEFAULT_MAX_REMOTE_VIDEO_STREAMS + 1); // +1 for the local video stream
    expect(root.find(HorizontalGallery).find(VideoTile).length).toBe(2);
  });

  test('should render remote screenshare and render dominant speaking remote participants in horizontal gallery', () => {
    const localParticipant = createLocalParticipant({
      videoStream: { isAvailable: true, renderElement: createVideoDivElement() }
    });
    const root = mountVideoGalleryWithLocalParticipant({ localParticipant });

    // 8 remote audio participants
    const remoteParticipants = Array.from({ length: 8 }, () => createRemoteParticipant());
    // 1 remote video participant
    remoteParticipants.push(
      createRemoteParticipant({
        userId: 'remoteVideoParticipant',
        videoStream: { isAvailable: true, renderElement: createVideoDivElement() }
      })
    );
    // 1 remote screen sharing participants
    remoteParticipants.push(
      createRemoteParticipant({
        userId: 'remoteScreenSharingParticipant',
        isScreenSharingOn: true,
        screenShareStream: { isAvailable: true, renderElement: createVideoDivElement() }
      })
    );

    act(() => {
      root.setProps({
        layout: 'floatingLocalVideo',
        remoteParticipants,
        dominantSpeakers: ['remoteScreenSharingParticipant', 'remoteVideoParticipant']
      });
    });

    expect(root.find(RemoteScreenShare).length).toBe(1);
    expect(root.find(HorizontalGallery).find(VideoTile).length).toBe(2);
    expect(root.find(HorizontalGallery).find(StreamMedia).length).toBe(1);
    expect(root.find(HorizontalGallery).find(VideoTile).first().prop('userId')).toBe('remoteVideoParticipant');
    expect(root.find(HorizontalGallery).find(VideoTile).first().find(StreamMedia).exists()).toBe(true);
    expect(root.find(HorizontalGallery).find(VideoTile).at(1).prop('userId')).toBe('remoteScreenSharingParticipant');
    expect(root.find(HorizontalGallery).find(VideoTile).at(1).find(StreamMedia).exists()).toBe(false);
  });
});

describe('VideoGallery floating local video layout tests', () => {
  beforeAll(() => {
    mockVideoGalleryInternalHelpers();
  });

  test('should have floating local video tile present', () => {
    const localParticipant = createLocalParticipant({
      videoStream: { isAvailable: false, renderElement: createVideoDivElement() }
    });

    const root = mountVideoGalleryWithLocalParticipant({ localParticipant });

    const remoteParticipants = Array.from({ length: 10 }, () =>
      createRemoteParticipant({
        videoStream: { isAvailable: false, renderElement: createVideoDivElement() }
      })
    );

    act(() => {
      root.setProps({ layout: 'floatingLocalVideo', remoteParticipants });
    });

    expect(root.find(_ModalClone).exists()).toBe(true);
    expect(
      root
        .find(GridLayout)
        .find(VideoTile)
        .findWhere((n) => n.prop('userId') === 'localUser')
        .exists()
    ).toBe(false);
  });

  test('should render all remote video tiles in the grid', () => {
    const localParticipant = createLocalParticipant({
      videoStream: { isAvailable: false }
    });

    const root = mountVideoGalleryWithLocalParticipant({ localParticipant });

    const remoteParticipants = Array.from({ length: 10 }, () =>
      createRemoteParticipant({
        videoStream: { isAvailable: false, renderElement: createVideoDivElement() }
      })
    );

    act(() => {
      root.setProps({ layout: 'floatingLocalVideo', remoteParticipants });
    });

    expect(tileCount(root)).toBe(10);
    expect(audioTileCount(root)).toBe(10);
    expect(videoTileCount(root)).toBe(0);
    expect(gridTileCount(root)).toBe(10);
    expect(gridAudioTileCount(root)).toBe(10);
    expect(gridVideoTileCount(root)).toBe(0);
    expect(root.find(HorizontalGallery).exists()).toBe(false);
  });

  test('should render max allowed video tiles with streams in the grid', () => {
    const localParticipant = createLocalParticipant({
      videoStream: { isAvailable: true, renderElement: createVideoDivElement() }
    });

    const root = mountVideoGalleryWithLocalParticipant({ localParticipant });

    const remoteParticipants = Array.from({ length: 10 }, () =>
      createRemoteParticipant({
        videoStream: { isAvailable: true, renderElement: createVideoDivElement() }
      })
    );

    act(() => {
      root.setProps({ layout: 'floatingLocalVideo', remoteParticipants });
    });

    expect(gridVideoTileCount(root)).toBe(DEFAULT_MAX_REMOTE_VIDEO_STREAMS);
    expect(root.find(HorizontalGallery).find(VideoTile).length).toBe(2);
  });

  test('should render remote screenshare and render dominant speaking remote participants in horizontal gallery', () => {
    const localParticipant = createLocalParticipant({
      videoStream: { isAvailable: true, renderElement: createVideoDivElement() }
    });
    const root = mountVideoGalleryWithLocalParticipant({ localParticipant });

    // 8 remote audio participants
    const remoteParticipants = Array.from({ length: 8 }, () => createRemoteParticipant());
    // 1 remote video participant
    remoteParticipants.push(
      createRemoteParticipant({
        userId: 'remoteVideoParticipant',
        videoStream: { isAvailable: true, renderElement: createVideoDivElement() }
      })
    );
    // 1 remote screen sharing participants
    remoteParticipants.push(
      createRemoteParticipant({
        userId: 'remoteScreenSharingParticipant',
        isScreenSharingOn: true,
        screenShareStream: { isAvailable: true, renderElement: createVideoDivElement() }
      })
    );

    act(() => {
      root.setProps({
        layout: 'floatingLocalVideo',
        remoteParticipants,
        dominantSpeakers: ['remoteScreenSharingParticipant', 'remoteVideoParticipant']
      });
    });

    expect(root.find(RemoteScreenShare).length).toBe(1);
    expect(root.find(HorizontalGallery).find(VideoTile).length).toBe(2);
    expect(root.find(HorizontalGallery).find(StreamMedia).length).toBe(1);
    expect(root.find(HorizontalGallery).find(VideoTile).first().prop('userId')).toBe('remoteVideoParticipant');
    expect(root.find(HorizontalGallery).find(VideoTile).first().find(StreamMedia).exists()).toBe(true);
    expect(root.find(HorizontalGallery).find(VideoTile).at(1).prop('userId')).toBe('remoteScreenSharingParticipant');
    expect(root.find(HorizontalGallery).find(VideoTile).at(1).find(StreamMedia).exists()).toBe(false);
  });
});

/* @conditional-compile-remove(pinned-participants) */
<<<<<<< HEAD
describe('VideoGallery layout fit/fill tests', () => {
  beforeAll(() => {
    mockVideoGalleryInternalHelpers();
  });

  test.only('should have video tiles with a fit to frame contextual menu item by default', () => {
    const localParticipant = createLocalParticipant({
      videoStream: { isAvailable: true, renderElement: createVideoDivElement() }
    });
    const root = mountVideoGalleryWithLocalParticipant({ localParticipant });

    // 2 remote participants with their video on.
    const remoteParticipants = [...Array(2).keys()].map((i) => {
      return createRemoteParticipant({
        userId: `${i}`,
        videoStream: { isAvailable: true, renderElement: createVideoDivElement() }
      });
    });

    act(() => {
      root.setProps({
        layout: 'floatingLocalVideo',
        remoteParticipants
      });
    });

    const remoteVideoTile = root.find(GridLayout).find(VideoTile).first();
    root.simulate('click');
    remoteVideoTile.simulate('mouseEnter');

    console.log(remoteVideoTile.debug());
    // click more button of first remote video tile in grid layout
    const videoTileMoreOptionsButton = root.find('[data-ui-id="video-tile-more-options-button"]').at(0);
    if (videoTileMoreOptionsButton) {
      videoTileMoreOptionsButton.simulate('click');
    }

    expect(gridTileCount(root)).toBe(2);
    expect(root.find(GridLayout).find(VideoTile).first().prop('userId')).toBe('0');
    expect(root.find(GridLayout).find(VideoTile).first().find(StreamMedia).exists()).toBe(true);
    expect(root.find(GridLayout).find(VideoTile).first().prop('style'));
    expect(root.find(GridLayout).find(VideoTile).at(1).prop('userId')).toBe('1');
    expect(root.find(GridLayout).find(VideoTile).at(1).find(StreamMedia).exists()).toBe(true);

    const fitToFrameButton = root.find('[data-ui-id="video-tile-fit-to-frame"]').first();
    expect(fitToFrameButton.prop('aria-disabled')).toBe(false);
  });

  test('should have video tiles with a fill frame contextual menu item when scaling mode is set to Fit', () => {
    const localParticipant = createLocalParticipant({
      videoStream: { isAvailable: true, renderElement: createVideoDivElement() }
    });
    const root = mountVideoGalleryWithLocalParticipant({ localParticipant });

    // 2 remote participants with their video on.
    const remoteParticipants = [...Array(2).keys()].map((i) => {
      return createRemoteParticipant({
        userId: `${i}`,
        videoStream: { isAvailable: true, renderElement: createVideoDivElement(), scalingMode: 'Fit' }
      });
    });

    act(() => {
      root.setProps({
        layout: 'floatingLocalVideo',
        remoteParticipants
      });
    });

    const remoteVideoTile = root.find(GridLayout).find(VideoTile).first();

    // click more button of first remote video tile in grid layout
    const videoTileMoreOptionsButton = remoteVideoTile.find('[data-ui-id="video-tile-more-options-button"]').at(0);
    if (videoTileMoreOptionsButton) {
      videoTileMoreOptionsButton.simulate('click');
    }

    expect(gridTileCount(root)).toBe(2);
    expect(root.find(GridLayout).find(VideoTile).first().prop('userId')).toBe('0');
    expect(root.find(GridLayout).find(VideoTile).first().find(StreamMedia).exists()).toBe(true);
    expect(root.find(GridLayout).find(VideoTile).at(1).prop('userId')).toBe('1');
    expect(root.find(GridLayout).find(VideoTile).at(1).find(StreamMedia).exists()).toBe(true);

    const fillFrameButton = root.find('[data-ui-id="video-tile-fill-frame"]').first();
    expect(fillFrameButton.prop('aria-disabled')).toBe(false);
  });
});

/* @conditional-compile-remove(pinned-participants) */
=======
>>>>>>> 3cc1d324
describe('VideoGallery pinned participants tests', () => {
  beforeAll(() => {
    mockVideoGalleryInternalHelpers();
  });

  test('should render pinned participants in grid layout', () => {
    const localParticipant = createLocalParticipant({
      videoStream: { isAvailable: true, renderElement: createVideoDivElement() }
    });
    const root = mountVideoGalleryWithLocalParticipant({ localParticipant });

    // 10 remote participants. First 5 with their video on.
    const remoteParticipants = [...Array(10).keys()].map((i) => {
      return createRemoteParticipant({
        userId: `${i}`,
        videoStream: i < 5 ? { isAvailable: true, renderElement: createVideoDivElement() } : undefined
      });
    });

    act(() => {
      root.setProps({
        layout: 'floatingLocalVideo',
        remoteParticipants,
        dominantSpeakers: ['1', '6'],
        pinnedParticipants: ['7', '6']
      });
    });

    expect(gridTileCount(root)).toBe(2);
    expect(root.find(GridLayout).find(VideoTile).first().prop('userId')).toBe('7');
    expect(root.find(GridLayout).find(VideoTile).first().find(StreamMedia).exists()).toBe(false);
    expect(root.find(GridLayout).find(VideoTile).at(1).prop('userId')).toBe('6');
    expect(root.find(GridLayout).find(VideoTile).at(1).find(StreamMedia).exists()).toBe(false);
    expect(root.find(HorizontalGallery).find(VideoTile).length).toBe(2);
    expect(root.find(HorizontalGallery).find(VideoTile).first().prop('userId')).toBe('1');
    expect(root.find(HorizontalGallery).find(VideoTile).first().find(StreamMedia).exists()).toBe(true);
    expect(root.find(HorizontalGallery).find(VideoTile).at(1).prop('userId')).toBe('0');
    expect(root.find(HorizontalGallery).find(VideoTile).at(1).find(StreamMedia).exists()).toBe(true);
  });

  test('should render remote screenshare and render pinned remote participants in horizontal gallery', () => {
    const localParticipant = createLocalParticipant({
      videoStream: { isAvailable: true, renderElement: createVideoDivElement() }
    });
    const root = mountVideoGalleryWithLocalParticipant({ localParticipant });

    // 10 remote participants. First 5 with their video on.
    const remoteParticipants = [...Array(10).keys()].map((i) => {
      return createRemoteParticipant({
        userId: `${i}`,
        videoStream: i < 5 ? { isAvailable: true, renderElement: createVideoDivElement() } : undefined
      });
    });

    // 1 remote screen sharing participant
    remoteParticipants.push(
      createRemoteParticipant({
        userId: 'remoteScreenSharingParticipant',
        isScreenSharingOn: true,
        screenShareStream: { isAvailable: true, renderElement: createVideoDivElement() }
      })
    );

    act(() => {
      root.setProps({
        layout: 'floatingLocalVideo',
        remoteParticipants,
        dominantSpeakers: ['1', '6'],
        pinnedParticipants: ['7', '6']
      });
    });

    expect(root.find(RemoteScreenShare).length).toBe(1);
    expect(root.find(HorizontalGallery).find(VideoTile).length).toBe(2);
    expect(root.find(HorizontalGallery).find(VideoTile).first().prop('userId')).toBe('7');
    expect(root.find(HorizontalGallery).find(VideoTile).first().find(StreamMedia).exists()).toBe(false);
    expect(root.find(HorizontalGallery).find(VideoTile).at(1).prop('userId')).toBe('6');
    expect(root.find(HorizontalGallery).find(VideoTile).at(1).find(StreamMedia).exists()).toBe(false);
  });

  test(
    'number of pinned remote video tiles can exceed maxPinnedRemoteVideoTiles when pinnedParticipants is ' +
      'assigned as prop',
    () => {
      const localParticipant = createLocalParticipant({
        videoStream: { isAvailable: true, renderElement: createVideoDivElement() }
      });
      const root = mountVideoGalleryWithLocalParticipant({ localParticipant });

      // 10 remote participants. First 5 with their video on.
      const remoteParticipants = [...Array(10).keys()].map((i) => {
        return createRemoteParticipant({
          userId: `${i}`,
          videoStream: i < 5 ? { isAvailable: true, renderElement: createVideoDivElement() } : undefined
        });
      });

      const pinnedParticipantUserIds = ['7', '8', '9', '1', '2'];

      act(() => {
        root.setProps({
          layout: 'floatingLocalVideo',
          remoteParticipants,
          dominantSpeakers: ['1', '6'],
          pinnedParticipants: pinnedParticipantUserIds
        });
      });

      const gridLayoutVideoTiles = root.find(GridLayout).find(VideoTile);
      const gridLayoutUserIds = gridLayoutVideoTiles.map((t) => t.prop('userId'));
      // verify that video tiles in the grid layout are in the same order as the pinned
      expect(gridLayoutUserIds).toStrictEqual(pinnedParticipantUserIds);
      // verify the correct pinned remote video tiles have their video on
      gridLayoutVideoTiles.forEach((videoTile) => {
        const userId = videoTile.prop('userId');
        if (!userId) {
          fail();
        }
        expect(videoTile.find(StreamMedia).exists()).toBe(parseInt(userId) < 5);
      });
    }
  );
});

const mountVideoGalleryWithLocalParticipant = (attrs: {
  localParticipant: VideoGalleryLocalParticipant;
}): ReactWrapper<VideoGalleryProps> => {
  const { localParticipant } = attrs;
  return mount(<VideoGallery localParticipant={localParticipant} />);
};

const tileCount = (root: ReactWrapper<VideoGalleryProps>): number => root.find(VideoTile).length;

const videoTileCount = (root: ReactWrapper<VideoGalleryProps>): number =>
  root.find(VideoTile).filterWhere((node) => {
    return node.find(Persona).length === 0 && node.find(StreamMedia).length === 1;
  }).length;

const audioTileCount = (root: ReactWrapper<VideoGalleryProps>): number =>
  root.find(VideoTile).filterWhere((node) => {
    return node.find(Persona).length === 1 && node.find('video').length === 0;
  }).length;

const gridTileCount = (root: ReactWrapper<VideoGalleryProps>): number => root.find(GridLayout).find(VideoTile).length;

const gridVideoTileCount = (root: ReactWrapper<VideoGalleryProps>): number =>
  root.find(GridLayout).find(StreamMedia).length;

const gridAudioTileCount = (root: ReactWrapper<VideoGalleryProps>): number =>
  root.find(GridLayout).find(Persona).length;

const createLocalParticipant = (attrs?: Partial<VideoGalleryLocalParticipant>): VideoGalleryLocalParticipant => {
  return {
    userId: attrs?.userId ?? 'localParticipant',
    isMuted: attrs?.isMuted ?? false,
    displayName: attrs?.displayName ?? 'Local Participant',
    isScreenSharingOn: attrs?.isScreenSharingOn ?? false,
    videoStream: {
      id: attrs?.videoStream?.id ?? Math.random(),
      isAvailable: attrs?.videoStream?.isAvailable ?? false,
      isReceiving: attrs?.videoStream?.isReceiving ?? true,
      isMirrored: attrs?.videoStream?.isMirrored ?? false,
      renderElement: attrs?.videoStream?.renderElement ?? undefined
    }
  };
};

const createVideoDivElement = (): HTMLDivElement => {
  const divElement = document.createElement('div');
  divElement.innerHTML = '<video>VIDEO</video>';
  return divElement;
};

const createRemoteParticipant = (attrs?: Partial<VideoGalleryRemoteParticipant>): VideoGalleryRemoteParticipant => {
  return {
    userId: attrs?.userId ?? `remoteParticipant-${createGUID()}`,
    displayName: attrs?.displayName ?? 'Remote Participant',
    isMuted: attrs?.isMuted ?? false,
    isSpeaking: attrs?.isSpeaking ?? false,
    /* @conditional-compile-remove(demo) */ state: attrs?.state ?? 'Connected',
    screenShareStream: {
      id: attrs?.screenShareStream?.id ?? 1,
      isAvailable: attrs?.screenShareStream?.isAvailable ?? false,
      isReceiving: attrs?.screenShareStream?.isReceiving ?? true,
      isMirrored: attrs?.screenShareStream?.isMirrored ?? false,
      renderElement: attrs?.screenShareStream?.renderElement ?? undefined
    },
    videoStream: {
      id: attrs?.videoStream?.id ?? 1,
      isAvailable: attrs?.videoStream?.isAvailable ?? false,
      isReceiving: attrs?.videoStream?.isReceiving ?? true,
      isMirrored: attrs?.videoStream?.isMirrored ?? false,
      renderElement: attrs?.videoStream?.renderElement ?? undefined,
      /* @conditional-compile-remove(pinned-participants) */
      scalingMode: attrs?.videoStream?.scalingMode ?? 'Crop'
    },
    isScreenSharingOn: attrs?.isScreenSharingOn ?? false
  };
};

const mockVideoGalleryInternalHelpers = (): void => {
  // Need to mock this because the HorizontalGallery uses this function. But JSDOM does not actually do any
  // rendering so getComputedStyle(document.documentElement).fontSize will not actually have a value
  jest.spyOn(acs_ui_common, '_convertRemToPx').mockImplementation((rem: number) => {
    return rem * 16;
  });
  // Need to mock hook _useContainerWidth because the returned width is used by HorizontalGallery to decide
  // how many tiles to show per page
  jest.spyOn(responsive, '_useContainerWidth').mockImplementation(() => 500);
};<|MERGE_RESOLUTION|>--- conflicted
+++ resolved
@@ -288,98 +288,6 @@
 });
 
 /* @conditional-compile-remove(pinned-participants) */
-<<<<<<< HEAD
-describe('VideoGallery layout fit/fill tests', () => {
-  beforeAll(() => {
-    mockVideoGalleryInternalHelpers();
-  });
-
-  test.only('should have video tiles with a fit to frame contextual menu item by default', () => {
-    const localParticipant = createLocalParticipant({
-      videoStream: { isAvailable: true, renderElement: createVideoDivElement() }
-    });
-    const root = mountVideoGalleryWithLocalParticipant({ localParticipant });
-
-    // 2 remote participants with their video on.
-    const remoteParticipants = [...Array(2).keys()].map((i) => {
-      return createRemoteParticipant({
-        userId: `${i}`,
-        videoStream: { isAvailable: true, renderElement: createVideoDivElement() }
-      });
-    });
-
-    act(() => {
-      root.setProps({
-        layout: 'floatingLocalVideo',
-        remoteParticipants
-      });
-    });
-
-    const remoteVideoTile = root.find(GridLayout).find(VideoTile).first();
-    root.simulate('click');
-    remoteVideoTile.simulate('mouseEnter');
-
-    console.log(remoteVideoTile.debug());
-    // click more button of first remote video tile in grid layout
-    const videoTileMoreOptionsButton = root.find('[data-ui-id="video-tile-more-options-button"]').at(0);
-    if (videoTileMoreOptionsButton) {
-      videoTileMoreOptionsButton.simulate('click');
-    }
-
-    expect(gridTileCount(root)).toBe(2);
-    expect(root.find(GridLayout).find(VideoTile).first().prop('userId')).toBe('0');
-    expect(root.find(GridLayout).find(VideoTile).first().find(StreamMedia).exists()).toBe(true);
-    expect(root.find(GridLayout).find(VideoTile).first().prop('style'));
-    expect(root.find(GridLayout).find(VideoTile).at(1).prop('userId')).toBe('1');
-    expect(root.find(GridLayout).find(VideoTile).at(1).find(StreamMedia).exists()).toBe(true);
-
-    const fitToFrameButton = root.find('[data-ui-id="video-tile-fit-to-frame"]').first();
-    expect(fitToFrameButton.prop('aria-disabled')).toBe(false);
-  });
-
-  test('should have video tiles with a fill frame contextual menu item when scaling mode is set to Fit', () => {
-    const localParticipant = createLocalParticipant({
-      videoStream: { isAvailable: true, renderElement: createVideoDivElement() }
-    });
-    const root = mountVideoGalleryWithLocalParticipant({ localParticipant });
-
-    // 2 remote participants with their video on.
-    const remoteParticipants = [...Array(2).keys()].map((i) => {
-      return createRemoteParticipant({
-        userId: `${i}`,
-        videoStream: { isAvailable: true, renderElement: createVideoDivElement(), scalingMode: 'Fit' }
-      });
-    });
-
-    act(() => {
-      root.setProps({
-        layout: 'floatingLocalVideo',
-        remoteParticipants
-      });
-    });
-
-    const remoteVideoTile = root.find(GridLayout).find(VideoTile).first();
-
-    // click more button of first remote video tile in grid layout
-    const videoTileMoreOptionsButton = remoteVideoTile.find('[data-ui-id="video-tile-more-options-button"]').at(0);
-    if (videoTileMoreOptionsButton) {
-      videoTileMoreOptionsButton.simulate('click');
-    }
-
-    expect(gridTileCount(root)).toBe(2);
-    expect(root.find(GridLayout).find(VideoTile).first().prop('userId')).toBe('0');
-    expect(root.find(GridLayout).find(VideoTile).first().find(StreamMedia).exists()).toBe(true);
-    expect(root.find(GridLayout).find(VideoTile).at(1).prop('userId')).toBe('1');
-    expect(root.find(GridLayout).find(VideoTile).at(1).find(StreamMedia).exists()).toBe(true);
-
-    const fillFrameButton = root.find('[data-ui-id="video-tile-fill-frame"]').first();
-    expect(fillFrameButton.prop('aria-disabled')).toBe(false);
-  });
-});
-
-/* @conditional-compile-remove(pinned-participants) */
-=======
->>>>>>> 3cc1d324
 describe('VideoGallery pinned participants tests', () => {
   beforeAll(() => {
     mockVideoGalleryInternalHelpers();
