// Copyright (c) Microsoft Corporation.
// Licensed under the MIT license.

import { IStyle, mergeStyles } from '@fluentui/react';
import { _convertRemToPx } from '@internal/acs-ui-common';
import React, { useRef } from 'react';
import { _useContainerHeight } from './utils/responsive';
import { VerticalGallery, VerticalGalleryStyles } from './VerticalGallery';
import {
  SHORT_VERTICAL_GALLERY_TILE_SIZE_REM,
  VERTICAL_GALLERY_TILE_SIZE_REM
} from './VideoGallery/styles/VideoGalleryResponsiveVerticalGallery.styles';

/**
 * Props for the Responsive wrapper of the VerticalGallery component
 *
 * @beta
 */
export interface ResponsiveVerticalGalleryProps {
  /** Video tiles to be rendered in the Vertical Gallery */
  children: React.ReactNode;
  /** Styles for the Children space container */
  containerStyles: IStyle;
  /** Styles for the VerticalGallery component */
  verticalGalleryStyles: VerticalGalleryStyles;
  /** Height of the gap in between the video tiles */
  gapHeightRem: number;
  /** Height of the control bar for navigating pages */
  controlBarHeightRem?: number;
  /** container is shorter than 480 px. */
  isShort?: boolean;
  /** Function to set which tiles to give video to in the children. */
  setTilesToRender?: (indexes: number[]) => void;
}

/**
 * Responsive container for the VerticalGallery Component. Performs calculations for number of children
 * for the VerticalGallery
 * @param props
 *
 * @beta
 */
export const ResponsiveVerticalGallery = (props: ResponsiveVerticalGalleryProps): JSX.Element => {
  const {
    children,
    containerStyles,
    verticalGalleryStyles,
    gapHeightRem,
    controlBarHeightRem,
    isShort,
    setTilesToRender
  } = props;
  const containerRef = useRef<HTMLDivElement>(null);
  const containerHeight = _useContainerHeight(containerRef);

  const topPadding = containerRef.current ? parseFloat(getComputedStyle(containerRef.current).paddingTop) : 0;
  const bottomPadding = containerRef.current ? parseFloat(getComputedStyle(containerRef.current).paddingBottom) : 0;

  const childrenPerPage = calculateChildrenPerPage({
    numberOfChildren: React.Children.count(children),
    containerHeight: (containerHeight ?? 0) - topPadding - bottomPadding,
    gapHeightRem,
    controlBarHeight: controlBarHeightRem ?? 2,
    isShort: isShort ?? false
  });
  return (
<<<<<<< HEAD
    <div ref={containerRef} className={mergeStyles(containerStyles)}>
      <VerticalGallery
        childrenPerPage={childrenPerPage}
        styles={verticalGalleryStyles}
        setTilesToRender={setTilesToRender}
      >
=======
    <div data-ui-id="responsive-vertical-gallery" ref={containerRef} className={mergeStyles(containerStyles)}>
      <VerticalGallery childrenPerPage={childrenPerPage} styles={verticalGalleryStyles}>
>>>>>>> 3da58790
        {children}
      </VerticalGallery>
    </div>
  );
};

/**
 * Helper function to find the number of children for the VerticalGallery on each page.
 */
const calculateChildrenPerPage = (args: {
  numberOfChildren: number;
  containerHeight: number;
  gapHeightRem: number;
  controlBarHeight: number;
  isShort: boolean;
}): number => {
  const { numberOfChildren, containerHeight, gapHeightRem, controlBarHeight, isShort } = args;

  const childMinHeightPx = _convertRemToPx(
    isShort ? SHORT_VERTICAL_GALLERY_TILE_SIZE_REM.minHeight : VERTICAL_GALLERY_TILE_SIZE_REM.minHeight
  );
  const gapHeightPx = _convertRemToPx(gapHeightRem);
  const controlBarHeightPx = _convertRemToPx(controlBarHeight);

  /** First check how many children can fit in containerHeight.
   *
   *   _________________
   *   |                |
   *   |                |
   *   |________________|
   *    _________________
   *   |                |
   *   |                |
   *   |________________|
   *
   *      <   n/m   >
   *
   * number of children = container height - (2* gap height + button height) / childMinHeight
   *
   * we want to find the maximum number of children at the smallest size we can fit in the gallery and then resize them
   * to fill in the space as much as possible
   *
   * First we will find the max number of children without any controls we can fit.
   */

  const maxNumberOfChildrenInContainer = Math.floor((containerHeight + gapHeightPx) / (childMinHeightPx + gapHeightPx));
  // if all of the children fit in the container just return the number of children
  if (numberOfChildren <= maxNumberOfChildrenInContainer) {
    return maxNumberOfChildrenInContainer;
  }

  /**
   * For the pagination we know the container height, the height of the button bar and the 2 times the gap
   * height, top tile and bottom tile above control bar. So the child space is calculated as:
   *
   *      space = height - controlbar - (2 * gap)
   */
  const childSpace = containerHeight - controlBarHeightPx - 2 * gapHeightPx;

  /**
   * Now that we have the childrenSpace height we can figure out how many Children can fir in the childrenSpace.
   * childrenSpace = n * childHeightMin + (n - 1) * gapHeight. isolate n and take the floor.
   *
   * We want to always return at least one video tile if there are children present.So we take the max.
   */
  return Math.max(Math.floor((childSpace + gapHeightPx) / (childMinHeightPx + gapHeightPx)), 1);
};<|MERGE_RESOLUTION|>--- conflicted
+++ resolved
@@ -64,17 +64,12 @@
     isShort: isShort ?? false
   });
   return (
-<<<<<<< HEAD
-    <div ref={containerRef} className={mergeStyles(containerStyles)}>
+    <div data-ui-id="responsive-vertical-gallery" ref={containerRef} className={mergeStyles(containerStyles)}>
       <VerticalGallery
         childrenPerPage={childrenPerPage}
         styles={verticalGalleryStyles}
         setTilesToRender={setTilesToRender}
       >
-=======
-    <div data-ui-id="responsive-vertical-gallery" ref={containerRef} className={mergeStyles(containerStyles)}>
-      <VerticalGallery childrenPerPage={childrenPerPage} styles={verticalGalleryStyles}>
->>>>>>> 3da58790
         {children}
       </VerticalGallery>
     </div>
