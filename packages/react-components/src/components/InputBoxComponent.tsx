// Copyright (c) Microsoft Corporation.
// Licensed under the MIT license.

import React, { useState, ReactNode, FormEvent, useCallback, useRef } from 'react';
/* @conditional-compile-remove(mention) */
import { useEffect } from 'react';
/* @conditional-compile-remove(mention) */
import { ComponentStrings, useLocale } from '../localization';

import {
  Stack,
  TextField,
  mergeStyles,
  IStyle,
  ITextField,
  concatStyleSets,
  IconButton,
  TooltipHost,
  ICalloutContentStyles
} from '@fluentui/react';
import { BaseCustomStyles } from '../types';
import {
  inputBoxStyle,
  inputBoxWrapperStyle,
  inputButtonStyle,
  textFieldStyle,
  textContainerStyle,
  inlineButtonsContainerStyle,
  newLineButtonsContainerStyle,
  inputBoxNewLineSpaceAffordance,
  inputButtonTooltipStyle
} from './styles/InputBoxComponent.style';
/* @conditional-compile-remove(mention) */
import { Caret } from 'textarea-caret-ts';
import { isDarkThemed } from '../theming/themeUtils';
import { useTheme } from '../theming';
/* @conditional-compile-remove(mention) */
import { MentionLookupOptions, _MentionPopover, Mention } from './MentionPopover';
/* @conditional-compile-remove(mention) */
import { useDebouncedCallback } from 'use-debounce';
/* @conditional-compile-remove(mention) */
const defaultMentionTrigger = '@';
/**
 * @private
 */
export interface InputBoxStylesProps extends BaseCustomStyles {
  /** Styles for the text field. */
  textField?: IStyle;

  /** Styles for the system message; These styles will be ignored when a custom system message component is provided. */
  systemMessage?: IStyle;

  /** Styles for customizing the container of the text field */
  textFieldContainer?: IStyle;
}

type InputBoxComponentProps = {
  children: ReactNode;
  /**
   * Inline child elements passed in. Setting to false will mean they are on a new line.
   */
  inlineChildren: boolean;
  'data-ui-id'?: string;
  id?: string;
  textValue: string; // This could be plain text or HTML.
  onChange: (event?: FormEvent<HTMLInputElement | HTMLTextAreaElement>, newValue?: string) => void;
  textFieldRef?: React.RefObject<ITextField>;
  inputClassName?: string;
  placeholderText?: string;
  supportNewline?: boolean;
  maxLength: number;
  onKeyDown?: (ev: React.KeyboardEvent<HTMLInputElement | HTMLTextAreaElement>) => void;
  onEnterKeyDown?: () => void;
  errorMessage?: string | React.ReactElement;
  disabled?: boolean;
  styles?: InputBoxStylesProps;
  autoFocus?: 'sendBoxTextField';
  /* @conditional-compile-remove(mention) */
  mentionLookupOptions?: MentionLookupOptions;
};

/**
 * @private
 */
export const InputBoxComponent = (props: InputBoxComponentProps): JSX.Element => {
  const {
    styles,
    id,
    'data-ui-id': dataUiId,
    textValue,
    onChange,
    textFieldRef,
    placeholderText,
    onKeyDown,
    onEnterKeyDown,
    supportNewline,
    inputClassName,
    errorMessage,
    disabled,
    children,
    /* @conditional-compile-remove(mention) */
    mentionLookupOptions
  } = props;
  const inputBoxRef = useRef<HTMLDivElement>(null);

  /* @conditional-compile-remove(mention) */
  // Current suggestion list, provided by the callback
  const [mentionSuggestions, setMentionSuggestions] = useState<Mention[]>([]);
  /* @conditional-compile-remove(mention) */
  // Current suggestion list, provided by the callback
  const [activeSuggestionIndex, setActiveSuggestionIndex] = useState<number | undefined>(undefined);

  /* @conditional-compile-remove(mention) */
  // Index of the current trigger character in the text field
  const [currentTriggerStartIndex, setCurrentTriggerStartIndex] = useState<number>(-1);
  /* @conditional-compile-remove(mention) */
  const [inputTextValue, setInputTextValue] = useState<string>('');
  /* @conditional-compile-remove(mention) */
  const [tagsValue, setTagsValue] = useState<TagData[]>([]);
  /* @conditional-compile-remove(mention) */
  const [selectionStartValue, setSelectionStartValue] = useState<number | null>(null);
  /* @conditional-compile-remove(mention) */
  const [selectionEndValue, setSelectionEndValue] = useState<number | null>(null);
  /* @conditional-compile-remove(mention) */
  const [shouldHandleOnMouseDownDuringSelect, setShouldHandleOnMouseDownDuringSelect] = useState<boolean>(true);

  /* @conditional-compile-remove(mention) */
  // Caret position in the text field
  const [caretPosition, setCaretPosition] = useState<Caret.Position | undefined>(undefined);
  /* @conditional-compile-remove(mention) */
  // Index of where the caret is in the text field
  const [caretIndex, setCaretIndex] = useState<number | undefined>(undefined);
  /* @conditional-compile-remove(mention) */
  const localeStrings = useLocale().strings;

  /* @conditional-compile-remove(mention) */
  const updateMentionSuggestions = useCallback(
    (suggestions: Mention[]) => {
      setMentionSuggestions(suggestions);
<<<<<<< HEAD
      textFieldRef?.current?.focus();
=======
      if (caretIndex !== undefined) {
        textFieldRef?.current?.setSelectionEnd(caretIndex);
      }
>>>>>>> 9340362b
    },
    [textFieldRef]
  );

  /* @conditional-compile-remove(mention) */
  // Parse the text and get the plain text version to display in the input box
  useEffect(() => {
    const trigger = mentionLookupOptions?.trigger || defaultMentionTrigger;
    const [tags, plainText] = textToTagParser(textValue, trigger);
    console.log('textValue <- html', textValue);
    setInputTextValue(plainText);
    console.log('tags', tags);
    console.log('plainText', plainText);
    setTagsValue(tags);
    updateMentionSuggestions([]);
  }, [textValue, mentionLookupOptions?.trigger, updateMentionSuggestions]);

  const mergedRootStyle = mergeStyles(inputBoxWrapperStyle, styles?.root);
  const mergedTextFiledStyle = mergeStyles(
    inputBoxStyle,
    inputClassName,
    props.inlineChildren ? {} : inputBoxNewLineSpaceAffordance
  );

  const mergedTextContainerStyle = mergeStyles(textContainerStyle, styles?.textFieldContainer);
  const mergedTextFieldStyle = concatStyleSets(textFieldStyle, {
    fieldGroup: styles?.textField,
    errorMessage: styles?.systemMessage
  });

  /* @conditional-compile-remove(mention) */
  const onSuggestionSelected = useCallback(
    (suggestion: Mention) => {
      let selectionEnd = textFieldRef?.current?.selectionEnd || -1;
      if (selectionEnd < 0) {
        selectionEnd = 0;
      } else if (selectionEnd > inputTextValue.length) {
        selectionEnd = inputTextValue.length;
      }
      const oldPlainText = inputTextValue;
      const mention = htmlStringForMentionSuggestion(suggestion, localeStrings);

      // update plain text with the mention html text
      const newPlainText =
        inputTextValue.substring(0, currentTriggerStartIndex) + mention + inputTextValue.substring(selectionEnd);
      const triggerText = mentionLookupOptions?.trigger ?? defaultMentionTrigger;
      // update html text with updated plain text
      const [updatedHTML] = updateHTML(
        textValue,
        oldPlainText,
        newPlainText,
        tagsValue,
        currentTriggerStartIndex,
        selectionEnd,
        mention,
        triggerText
      );
      const displayName = getDisplayNameForMentionSuggestion(suggestion, localeStrings);
      // Move the caret in the text field to the end of the mention plain text
      console.log('onSuggestionSelected', currentTriggerStartIndex, displayName.length, triggerText.length);
      setCaretIndex(currentTriggerStartIndex + displayName.length + triggerText.length);
      setCurrentTriggerStartIndex(-1);
      updateMentionSuggestions([]);
      setActiveSuggestionIndex(undefined);
      onChange && onChange(undefined, updatedHTML);
    },
    [
      textFieldRef,
      inputTextValue,
      currentTriggerStartIndex,
      mentionLookupOptions?.trigger,
      onChange,
      textValue,
      tagsValue,
      /* @conditional-compile-remove(mention) */
      updateMentionSuggestions,
      /* @conditional-compile-remove(mention) */
      localeStrings
    ]
  );

  const onTextFieldKeyDown = useCallback(
    (ev: React.KeyboardEvent<HTMLInputElement | HTMLTextAreaElement>) => {
      // Uses KeyCode 229 and which code 229 to determine if the press of the enter key is from a composition session or not (Safari only)
      if (ev.nativeEvent.isComposing || ev.nativeEvent.keyCode === 229 || ev.nativeEvent.which === 229) {
        return;
      }
      if (ev.key === 'ArrowUp') {
        ev.preventDefault();
        /* @conditional-compile-remove(mention) */
        if (mentionSuggestions.length > 0) {
          const newActiveIndex =
            activeSuggestionIndex === undefined
              ? mentionSuggestions.length - 1
              : Math.max(activeSuggestionIndex - 1, 0);
          setActiveSuggestionIndex(newActiveIndex);
        }
      } else if (ev.key === 'ArrowDown') {
        ev.preventDefault();
        /* @conditional-compile-remove(mention) */
        if (mentionSuggestions.length > 0) {
          const newActiveIndex =
            activeSuggestionIndex === undefined
              ? 0
              : Math.min(activeSuggestionIndex + 1, mentionSuggestions.length - 1);
          setActiveSuggestionIndex(newActiveIndex);
        }
      }
      if (ev.key === 'Enter' && (ev.shiftKey === false || !supportNewline)) {
        ev.preventDefault();

        // If we are looking up a mention, select the focused suggestion
        /* @conditional-compile-remove(mention) */
        if (mentionSuggestions.length > 0 && activeSuggestionIndex !== undefined) {
          const selectedMention = mentionSuggestions[activeSuggestionIndex];
          if (selectedMention) {
            onSuggestionSelected(selectedMention);
            return;
          }
        }

        onEnterKeyDown && onEnterKeyDown();
      }
      onKeyDown && onKeyDown(ev);
    },
    [
      onEnterKeyDown,
      onKeyDown,
      supportNewline,
      /* @conditional-compile-remove(mention) */
      mentionSuggestions,
      /* @conditional-compile-remove(mention) */
      activeSuggestionIndex,
      /* @conditional-compile-remove(mention) */
      onSuggestionSelected
    ]
  );

  /* @conditional-compile-remove(mention) */
  const debouncedQueryUpdate = useDebouncedCallback(async (query: string) => {
    const suggestions = (await mentionLookupOptions?.onQueryUpdated(query)) ?? [];
    if (suggestions.length === 0) {
      setActiveSuggestionIndex(undefined);
    } else if (activeSuggestionIndex === undefined) {
      setActiveSuggestionIndex(0);
    }
    updateMentionSuggestions(suggestions);
  }, 500);

  /* @conditional-compile-remove(mention) */
  useEffect(() => {
    return () => {
      debouncedQueryUpdate.cancel();
    };
  }, [debouncedQueryUpdate]);

  /* @conditional-compile-remove(mention) */
  const handleOnChange = useCallback(
    async (
      event: React.FormEvent<HTMLInputElement | HTMLTextAreaElement>,
      tagsValue: TagData[],
      textValue: string,
      inputTextValue: string,
      currentTriggerStartIndex: number,
      currentSelectionEnd?: number | undefined,
      updatedValue?: string | undefined
    ): Promise<void> => {
      let newValue = updatedValue;
      if (newValue === undefined) {
        newValue = '';
      }
      const triggerText = mentionLookupOptions?.trigger ?? defaultMentionTrigger;

      const newTextLength = newValue.length;
      let selectionEnd = currentSelectionEnd || -1;
      if (selectionEnd < 0) {
        selectionEnd = 0;
      } else if (selectionEnd > newTextLength) {
        selectionEnd = newTextLength - 1;
      }
      // If we are enabled for lookups,
      if (mentionLookupOptions !== undefined) {
        // Look at the range of the change for a trigger character
        const triggerPriorIndex = newValue?.lastIndexOf(triggerText, selectionEnd - 1);
        // Update the caret position, if not doing a lookup
        setCaretPosition(Caret.getRelativePosition(event.currentTarget));

        if (triggerPriorIndex !== undefined) {
          // trigger is found
          const isSpaceBeforeTrigger = newValue?.substring(triggerPriorIndex - 1, triggerPriorIndex) === ' ';
          const wordAtSelection = newValue?.substring(triggerPriorIndex, selectionEnd);
          let tagIndex = currentTriggerStartIndex;
          if (!isSpaceBeforeTrigger && triggerPriorIndex !== 0) {
            //no space before the trigger <- continuation of the previous word
            tagIndex = -1;
            setCurrentTriggerStartIndex(tagIndex);
          } else if (wordAtSelection === triggerText) {
            // start of the mention
            tagIndex = selectionEnd - triggerText.length;
            if (tagIndex < 0) {
              tagIndex = 0;
            }
            setCurrentTriggerStartIndex(tagIndex);
          }

          if (tagIndex === -1) {
            updateMentionSuggestions([]);
          } else {
            // In the middle of a @mention lookup
            if (tagIndex > -1) {
              const query = wordAtSelection.substring(triggerText.length, wordAtSelection.length);
              if (query !== undefined) {
                await debouncedQueryUpdate(query);
              }
            }
          }
        }
      }
      let result = '';
      if (tagsValue.length === 0) {
        // no tags in the string, textValue is a sting
        result = newValue;
      } else {
        // there are tags in the text value, textValue is html string
        const { changeStart, oldChangeEnd, newChangeEnd } = findStringsDiffIndexes(
          inputTextValue,
          newValue,
          selectionEnd
        );
        // get updated html string
        const change = newValue.substring(changeStart, newChangeEnd);
        const [updatedHTML, updatedChangeNewEndIndex] = updateHTML(
          textValue,
          inputTextValue,
          newValue,
          tagsValue,
          changeStart,
          oldChangeEnd,
          change,
          triggerText
        );
        result = updatedHTML;
        if (updatedChangeNewEndIndex !== null) {
          if (
            (change.length === 1 && event.currentTarget.selectionStart === event.currentTarget.selectionEnd) || // simple input
            (change.length === 0 && newChangeEnd === changeStart) //delete
          ) {
            setCaretIndex(updatedChangeNewEndIndex);
          }
        }
      }

      onChange && onChange(event, result);
    },
    [onChange, mentionLookupOptions, setCaretIndex, setCaretPosition, updateMentionSuggestions, debouncedQueryUpdate]
  );

  /* @conditional-compile-remove(mention) */
  const updateSelectionIndexesWithMentionIfNeeded = (
    event: FormEvent<HTMLInputElement | HTMLTextAreaElement>
  ): void => {
    let updatedStartIndex = event.currentTarget.selectionStart;
    let updatedEndIndex = event.currentTarget.selectionEnd;
    if (
      event.currentTarget.selectionStart === event.currentTarget.selectionEnd &&
      event.currentTarget.selectionStart !== null &&
      event.currentTarget.selectionStart !== -1
    ) {
      const mentionTag = findMentionTagForSelection(tagsValue, event.currentTarget.selectionStart);
      if (
        mentionTag !== undefined &&
        mentionTag.plainTextBeginIndex !== undefined &&
        (event.currentTarget.selectionStart > mentionTag.plainTextBeginIndex ||
          (mentionTag.plainTextEndIndex !== undefined &&
            //TODO: check if -1 is needed
            event.currentTarget.selectionStart < mentionTag.plainTextEndIndex)) // - 1 because mentionTag.plainTextEndIndex is the next symbol after the mention
      ) {
        if (selectionStartValue === null) {
          updatedStartIndex = mentionTag.plainTextBeginIndex;
          updatedEndIndex = mentionTag.plainTextEndIndex ?? mentionTag.plainTextBeginIndex;
        } else {
          const newSelectionIndex = findNewSelectionIndexForMention(
            mentionTag,
            inputTextValue,
            event.currentTarget.selectionStart,
            selectionStartValue
          );

          updatedStartIndex = newSelectionIndex;
          updatedEndIndex = newSelectionIndex;
        }
      }
    } else if (event.currentTarget.selectionStart !== event.currentTarget.selectionEnd) {
      // Both e.currentTarget.selectionStart !== selectionStartValue and e.currentTarget.selectionEnd !== selectionEndValue can be true when a user selects a text by double click
      if (event.currentTarget.selectionStart !== null && event.currentTarget.selectionStart !== selectionStartValue) {
        // the selection start is changed
        //TODO: is there another check should be here as in the previous if?
        const mentionTag = findMentionTagForSelection(tagsValue, event.currentTarget.selectionStart);
        if (mentionTag !== undefined && mentionTag.plainTextBeginIndex !== undefined) {
          //TODO: here it takes -1 when it shouldn't, update selectionstart and end with mouse move and or touch move
          updatedStartIndex = findNewSelectionIndexForMention(
            mentionTag,
            inputTextValue,
            event.currentTarget.selectionStart,
            selectionStartValue ?? -1
          );
        }
      }
      if (event.currentTarget.selectionEnd !== null && event.currentTarget.selectionEnd !== selectionEndValue) {
        // the selection end is changed
        const mentionTag = findMentionTagForSelection(tagsValue, event.currentTarget.selectionEnd);
        if (mentionTag !== undefined && mentionTag.plainTextBeginIndex !== undefined) {
          //TODO: here it takes -1 when it shouldn't, update selectionstart and end with mouse move and or touch move
          updatedEndIndex = findNewSelectionIndexForMention(
            mentionTag,
            inputTextValue,
            event.currentTarget.selectionEnd,
            selectionEndValue ?? -1
          );
        }
      }
    }
    // e.currentTarget.selectionDirection should be set to handle shift + arrow keys
    if (event.currentTarget.selectionDirection === null) {
      console.log('updateSelectionIndexesWithMentionIfNeeded, event.currentTarget.selectionDirection === null');
      event.currentTarget.setSelectionRange(updatedStartIndex, updatedEndIndex);
    } else {
      console.log('updateSelectionIndexesWithMentionIfNeeded, event.currentTarget.selectionDirection !== null');
      event.currentTarget.setSelectionRange(updatedStartIndex, updatedEndIndex, event.currentTarget.selectionDirection);
    }
    setSelectionStartValue(updatedStartIndex);
    setSelectionEndValue(updatedEndIndex);
  };

  const getInputFieldTextValue = (): string => {
    /* @conditional-compile-remove(mention) */
    return inputTextValue;
    return textValue;
  };

  return (
    <Stack className={mergedRootStyle}>
      <div className={mergedTextContainerStyle}>
        {
          /* @conditional-compile-remove(mention) */ mentionSuggestions.length > 0 && (
            <_MentionPopover
              suggestions={mentionSuggestions}
              activeSuggestionIndex={activeSuggestionIndex}
              target={inputBoxRef}
              targetPositionOffset={caretPosition}
              onRenderSuggestionItem={mentionLookupOptions?.onRenderSuggestionItem}
              onSuggestionSelected={onSuggestionSelected}
              onDismiss={() => {
                updateMentionSuggestions([]);
              }}
            />
          )
        }
        <TextField
          autoFocus={props.autoFocus === 'sendBoxTextField'}
          data-ui-id={dataUiId}
          multiline
          autoAdjustHeight
          multiple={false}
          resizable={false}
          componentRef={textFieldRef}
          id={id}
          inputClassName={mergedTextFiledStyle}
          placeholder={placeholderText}
          value={getInputFieldTextValue()}
          onChange={(e, newValue) => {
            /* @conditional-compile-remove(mention) */
            setInputTextValue(newValue ?? '');
            /* @conditional-compile-remove(mention) */
            handleOnChange(e, newValue);
            /* @conditional-compile-remove(mention) */
            return;
            onChange(e, newValue);
          }}
          /* @conditional-compile-remove(mention) */
          onSelect={(e) => {
            console.log(
              'onSelect',
              'caretIndex',
              caretIndex,
              'selectionStart',
              e.currentTarget.selectionStart,
              'selectionEnd',
              e.currentTarget.selectionEnd
            );
            if (caretIndex !== undefined) {
              let updatedCaretIndex = caretIndex;
              if (caretIndex >= inputTextValue.length) {
                //TODO: check if -1 is needed
                updatedCaretIndex = inputTextValue.length;
              } else if (caretIndex < 0) {
                updatedCaretIndex = 0;
              }
              if (e.currentTarget.selectionDirection !== null) {
                console.log('onSelect, event.currentTarget.selectionDirection !== null');
                e.currentTarget.setSelectionRange(
                  updatedCaretIndex,
                  updatedCaretIndex,
                  e.currentTarget.selectionDirection
                );
              } else {
                console.log('onSelect, event.currentTarget.selectionDirection === null');
                e.currentTarget.setSelectionRange(updatedCaretIndex, updatedCaretIndex);
              }
              setCaretIndex(undefined);
              return;
            }
            //TODO: need to check to navigate before/after space correctly in tag + when selecting by mouse
            /* @conditional-compile-remove(mention) */
            if (
              shouldHandleOnMouseDownDuringSelect &&
              e.currentTarget.selectionStart !== null &&
              e.currentTarget.selectionStart === e.currentTarget.selectionEnd
            ) {
              // handle mention click
              const mentionTag = findMentionTagForSelection(tagsValue, e.currentTarget.selectionStart);
              if (mentionTag !== undefined && mentionTag.plainTextBeginIndex !== undefined) {
                if (e.currentTarget.selectionDirection === null) {
                  console.log('onSelect, event.currentTarget.selectionDirection === null 2');
                  e.currentTarget.setSelectionRange(
                    mentionTag.plainTextBeginIndex,
                    mentionTag.plainTextEndIndex ?? mentionTag.plainTextBeginIndex
                  );
                } else {
                  console.log('onSelect, event.currentTarget.selectionDirection !== null 2');
                  e.currentTarget.setSelectionRange(
                    mentionTag.plainTextBeginIndex,
                    mentionTag.plainTextEndIndex ?? mentionTag.plainTextBeginIndex,
                    e.currentTarget.selectionDirection
                  );
                }
                setSelectionStartValue(mentionTag.plainTextBeginIndex);
                setSelectionEndValue(mentionTag.plainTextEndIndex ?? mentionTag.plainTextBeginIndex);
              } else {
                setSelectionStartValue(e.currentTarget.selectionStart);
                setSelectionEndValue(e.currentTarget.selectionEnd);
              }
            } else {
              console.log('onSelect updateSelectionIndexesWithMentionIfNeeded');
              updateSelectionIndexesWithMentionIfNeeded(e);
            }
            /* @conditional-compile-remove(mention) */
            setShouldHandleOnMouseDownDuringSelect(false);
          }}
          onMouseDown={() => {
            // as events order is onMouseDown -> onSelect -> onClick
            // onClick and onMouseDown can't handle clicking on mention event because
            // onClick has wrong range as it's called after onSelect
            // onMouseDown doesn't have correct selectionRange yet
            // so we need to handle onMouseDown to prevent onSelect default behavior
            /* @conditional-compile-remove(mention) */
            setShouldHandleOnMouseDownDuringSelect(true);
          }}
          onTouchStart={() => {
            // see onMouseDown for more details
            /* @conditional-compile-remove(mention) */
            setShouldHandleOnMouseDownDuringSelect(true);
          }}
          autoComplete="off"
          onKeyDown={onTextFieldKeyDown}
          styles={mergedTextFieldStyle}
          disabled={disabled}
          errorMessage={errorMessage}
          elementRef={inputBoxRef}
        />
        <Stack
          horizontal
          className={mergeStyles(props.inlineChildren ? inlineButtonsContainerStyle : newLineButtonsContainerStyle)}
        >
          {children}
        </Stack>
      </div>
    </Stack>
  );
};

/**
 * Props for displaying a send button besides the text input area.
 *
 * @private
 */
export type InputBoxButtonProps = {
  onRenderIcon: (isHover: boolean) => JSX.Element;
  onClick: (e: React.MouseEvent<HTMLDivElement, MouseEvent>) => void;
  className?: string;
  id?: string;
  ariaLabel?: string;
  tooltipContent?: string;
};

/**
 * @private
 */
export const InputBoxButton = (props: InputBoxButtonProps): JSX.Element => {
  const { onRenderIcon, onClick, ariaLabel, className, id, tooltipContent } = props;
  const [isHover, setIsHover] = useState(false);
  const mergedButtonStyle = mergeStyles(inputButtonStyle, className);

  const theme = useTheme();
  const calloutStyle: Partial<ICalloutContentStyles> = { root: { padding: 0 }, calloutMain: { padding: '0.5rem' } };

  // Place callout with no gap between it and the button.
  const calloutProps = {
    gapSpace: 0,
    styles: calloutStyle,
    backgroundColor: isDarkThemed(theme) ? theme.palette.neutralLighter : ''
  };
  return (
    <TooltipHost hostClassName={inputButtonTooltipStyle} content={tooltipContent} calloutProps={{ ...calloutProps }}>
      <IconButton
        className={mergedButtonStyle}
        ariaLabel={ariaLabel}
        onClick={onClick}
        id={id}
        onMouseEnter={() => {
          setIsHover(true);
        }}
        onMouseLeave={() => {
          setIsHover(false);
        }}
        onRenderIcon={() => onRenderIcon(isHover)}
      />
    </TooltipHost>
  );
};

/* @conditional-compile-remove(mention) */
/**
 * Find mention tag if selection is inside of it
 *
 * @private
 */
const findMentionTagForSelection = (tags: TagData[], selection: number): TagData | undefined => {
  let mentionTag: TagData | undefined = undefined;
  for (let i = 0; i < tags.length; i++) {
    const tag = tags[i];
    let plainTextEndIndex = 0;
    if (tag.plainTextEndIndex !== undefined && tag.closeTagIdx !== undefined) {
      // close tag exists
      plainTextEndIndex = tag.plainTextEndIndex;
    } else if (tag.plainTextBeginIndex !== undefined) {
      //no close tag
      plainTextEndIndex = tag.plainTextBeginIndex;
    }
    if (tag.subTags !== undefined && tag.subTags.length !== 0) {
      const selectedTag = findMentionTagForSelection(tag.subTags, selection);
      if (selectedTag !== undefined) {
        mentionTag = selectedTag;
        break;
      }
    } else if (
      tag.tagType === 'msft-mention' &&
      tag.plainTextBeginIndex !== undefined &&
      tag.plainTextBeginIndex < selection &&
      selection < plainTextEndIndex
    ) {
      mentionTag = tag;
      break;
    }
  }
  return mentionTag;
};

/* @conditional-compile-remove(mention) */
/**
 * Go through tags and find a new the selection index if it is inside of a mention tag
 *
 * @private
 */
const findNewSelectionIndexForMention = (
  tag: TagData,
  textValue: string,
  selection: number,
  previousSelection: number
): number => {
  if (
    tag.plainTextBeginIndex === undefined ||
    tag.tagType !== 'msft-mention' ||
    selection === previousSelection ||
    tag.plainTextEndIndex === undefined
  ) {
    return selection;
  }
  let spaceIndex = 0;
  if (selection <= previousSelection) {
    // the cursor is moved to the left
    spaceIndex = textValue.lastIndexOf(' ', selection ?? 0);
    if (spaceIndex === -1) {
      // no space before the selection
      spaceIndex = tag.plainTextBeginIndex;
    }
  } else {
    // the cursor is moved to the right
    spaceIndex = textValue.indexOf(' ', selection ?? 0);
    if (spaceIndex === -1) {
      // no space after the selection
      spaceIndex = tag.plainTextEndIndex ?? tag.plainTextBeginIndex;
    }
  }

  if (spaceIndex < tag.plainTextBeginIndex) {
    spaceIndex = tag.plainTextBeginIndex;
  } else if (spaceIndex > tag.plainTextEndIndex) {
    spaceIndex = tag.plainTextEndIndex;
  }
  return spaceIndex;
};

/* @conditional-compile-remove(mention) */
/**
 * Handle mention tag edit and by word deleting
 *
 * @private
 */
const handleMentionTagUpdate = (
  htmlText: string,
  oldPlainText: string,
  lastProcessedHTMLIndex: number,
  processedChange: string,
  tag: TagData,
  closeTagIdx: number,
  closeTagLength: number,
  plainTextEndIndex: number,
  startIndex: number,
  oldPlainTextEndIndex: number,
  mentionTagLength: number
): [resultValue: string, updatedChange: string, htmlIndex: number, plainTextSelectionEndIndex: number | null] => {
  if (tag.tagType !== 'msft-mention' || tag.plainTextBeginIndex === undefined) {
    return ['', processedChange, lastProcessedHTMLIndex, null];
  }
  let result = '';
  let plainTextSelectionEndIndex: number | null = null;
  let rangeStart: number;
  let rangeEnd: number;
  // check if space symbol is handled in case if string looks like '<1 2 3>'
  let isSpaceLengthHandled = false;
  rangeStart = oldPlainText.lastIndexOf(' ', startIndex);
  if (rangeStart !== -1 && rangeStart !== undefined && rangeStart > tag.plainTextBeginIndex) {
    isSpaceLengthHandled = true;
  }
  rangeEnd = oldPlainText.indexOf(' ', oldPlainTextEndIndex);
  if (rangeEnd === -1 || rangeEnd === undefined) {
    // check if space symbol is not found
    rangeEnd = plainTextEndIndex;
  } else if (!isSpaceLengthHandled) {
    // +1 to include the space symbol
    rangeEnd += 1;
  }
  isSpaceLengthHandled = true;

  if (rangeStart === -1 || rangeStart === undefined || rangeStart < tag.plainTextBeginIndex) {
    rangeStart = tag.plainTextBeginIndex;
  }
  if (rangeEnd > plainTextEndIndex) {
    rangeEnd = plainTextEndIndex;
  }

  if (rangeStart === tag.plainTextBeginIndex && rangeEnd === plainTextEndIndex) {
    // the whole tag should be removed
    result += htmlText.substring(lastProcessedHTMLIndex, tag.openTagIdx) + processedChange;
    plainTextSelectionEndIndex = tag.plainTextBeginIndex + processedChange.length;
    processedChange = '';
    lastProcessedHTMLIndex = closeTagIdx + closeTagLength;
  } else {
    // only part of the tag should be removed
    let startChangeDiff = 0;
    let endChangeDiff = 0;
    // need to check only rangeStart > tag.plainTextBeginIndex as when rangeStart === tag.plainTextBeginIndex startChangeDiff = 0 and mentionTagLength shouldn't be subtracted
    if (rangeStart > tag.plainTextBeginIndex) {
      startChangeDiff = rangeStart - tag.plainTextBeginIndex - mentionTagLength;
    }
    endChangeDiff = rangeEnd - tag.plainTextBeginIndex - mentionTagLength;
    result += htmlText.substring(lastProcessedHTMLIndex, tag.openTagIdx + tag.openTagBody.length + startChangeDiff);
    plainTextSelectionEndIndex = rangeStart + processedChange.length;
    lastProcessedHTMLIndex = tag.openTagIdx + tag.openTagBody.length + endChangeDiff;
    // processed change should not be changed as it should be added after the tag
  }
  return [result, processedChange, lastProcessedHTMLIndex, plainTextSelectionEndIndex];
};

/* @conditional-compile-remove(mention) */
/**
 * Go through the text and update it with the changed text
 *
 * @private
 */
const updateHTML = (
  htmlText: string,
  oldPlainText: string,
  newPlainText: string,
  tags: TagData[],
  startIndex: number,
  oldPlainTextEndIndex: number,
  change: string,
  mentionTrigger: string
): [string, number | null] => {
  let result = '';
  if (tags.length === 0) {
    // no tags added yet
    return [newPlainText, null];
  }
  if (startIndex === 0 && oldPlainTextEndIndex === oldPlainText.length) {
    // the whole text is changed
    return [newPlainText, null];
  }
  let lastProcessedHTMLIndex = 0;
  // the value can be updated with empty string when the change covers more than 1 place (tag + before or after the tag)
  // in this case change won't be added as part of the tag
  // e.g.: change is before and partially in tag => change will be added before the tag and outdated text in the tag will be removed
  // e.g.: change is after and partially in tag => change will be added after the tag and outdated text in the tag will be removed
  // e.g.: change is on the beginning of the tag => change will be added before the tag
  // e.g.: change is on the end of the tag => change will be added to the tag if it's not mention and after the tag if it's mention
  let processedChange = change;
  // end tag plain text index of the last processed tag
  let lastProcessedPlainTextTagEndIndex = 0;
  // as some tags/text can be removed fully, selectionEnd should be updated correctly
  let changeNewEndIndex: number | null = null;

  for (let i = 0; i < tags.length; i++) {
    const tag = tags[i];
    if (tag.plainTextBeginIndex === undefined) {
      continue;
    }
    // all plain text indexes includes trigger length for the mention that shouldn't be included in
    // htmlText.substring because html strings don't include the trigger
    // mentionTagLength will be set only for 'msft-mention', otherwise should be 0
    let mentionTagLength = 0;
    let isMentionTag = false;
    if (tag.tagType === 'msft-mention') {
      mentionTagLength = mentionTrigger.length;
      isMentionTag = true;
    }

    // change start is before the open tag
    if (startIndex <= tag.plainTextBeginIndex) {
      // Math.max(lastProcessedPlainTextTagEndIndex, startIndex) is used as startIndex may not be in [[previous tag].plainTextEndIndex - tag.plainTextBeginIndex] range
      const startChangeDiff = tag.plainTextBeginIndex - Math.max(lastProcessedPlainTextTagEndIndex, startIndex);
      result += htmlText.substring(lastProcessedHTMLIndex, tag.openTagIdx - startChangeDiff) + processedChange;
      if (oldPlainTextEndIndex <= tag.plainTextBeginIndex) {
        // the whole change is before tag start
        // oldPlainTextEndIndex already includes mentionTag length
        const endChangeDiff = tag.plainTextBeginIndex - oldPlainTextEndIndex;
        lastProcessedHTMLIndex = tag.openTagIdx - endChangeDiff;
        processedChange = '';
        // the change is handled; exit
        break;
      } else {
        // change continues in the tag
        lastProcessedHTMLIndex = tag.openTagIdx;
        processedChange = '';
        // proceed to the next check
      }
    }
    let plainTextEndIndex = 0;
    let closeTagIdx = 0;
    let closeTagLength = 0;
    if (tag.plainTextEndIndex !== undefined && tag.closeTagIdx !== undefined) {
      // close tag exists
      plainTextEndIndex = tag.plainTextEndIndex;
      closeTagIdx = tag.closeTagIdx;
      // tag.tagType.length + </>
      closeTagLength = tag.tagType.length + 3;
    } else {
      // no close tag
      plainTextEndIndex = tag.plainTextBeginIndex;
      closeTagIdx = tag.openTagIdx + tag.openTagBody.length;
      closeTagLength = 0;
    }

    if (startIndex < plainTextEndIndex) {
      // change started before the end tag
      if (startIndex <= tag.plainTextBeginIndex && oldPlainTextEndIndex === plainTextEndIndex) {
        // the change is a tag or starts before the tag
        // tag should be removed, no matter if there are subtags
        result += htmlText.substring(lastProcessedHTMLIndex, tag.openTagIdx) + processedChange;
        processedChange = '';
        lastProcessedHTMLIndex = closeTagIdx + closeTagLength;
        // the change is handled; exit
        break;
      } else if (startIndex >= tag.plainTextBeginIndex && oldPlainTextEndIndex < plainTextEndIndex) {
        // edge case: the change is between tag
        if (isMentionTag) {
          if (change !== '') {
            // mention tag should be deleted when user tries to edit it
            result += htmlText.substring(lastProcessedHTMLIndex, tag.openTagIdx) + processedChange;
            changeNewEndIndex = tag.plainTextBeginIndex + processedChange.length;
            processedChange = '';
            lastProcessedHTMLIndex = closeTagIdx + closeTagLength;
          } else {
            const [resultValue, updatedChange, htmlIndex, plainTextSelectionEndIndex] = handleMentionTagUpdate(
              htmlText,
              oldPlainText,
              lastProcessedHTMLIndex,
              processedChange,
              tag,
              closeTagIdx,
              closeTagLength,
              plainTextEndIndex,
              startIndex,
              oldPlainTextEndIndex,
              mentionTagLength
            );
            result += resultValue;
            changeNewEndIndex = plainTextSelectionEndIndex;
            processedChange = updatedChange;
            lastProcessedHTMLIndex = htmlIndex;
          }
          // the change is handled; exit
          break;
        } else if (tag.subTags !== undefined && tag.subTags.length !== 0 && tag.content) {
          // with subtags
          // before the tag content
          const stringBefore = htmlText.substring(lastProcessedHTMLIndex, tag.openTagIdx + tag.openTagBody.length);
          lastProcessedHTMLIndex = closeTagIdx;
          const [content, updatedChangeNewEndIndex] = updateHTML(
            tag.content,
            oldPlainText,
            newPlainText,
            tag.subTags,
            startIndex - mentionTagLength,
            oldPlainTextEndIndex - mentionTagLength,
            processedChange,
            mentionTrigger
          );
          result += stringBefore + content;
          changeNewEndIndex = updatedChangeNewEndIndex;
          break;
        } else {
          // no subtags
          const startChangeDiff = startIndex - tag.plainTextBeginIndex - mentionTagLength;
          const endChangeDiff = oldPlainTextEndIndex - tag.plainTextBeginIndex - mentionTagLength;
          result +=
            htmlText.substring(lastProcessedHTMLIndex, tag.openTagIdx + tag.openTagBody.length + startChangeDiff) +
            processedChange;
          processedChange = '';
          lastProcessedHTMLIndex = tag.openTagIdx + tag.openTagBody.length + endChangeDiff;
          // the change is handled; exit
          break;
        }
      } else if (startIndex > tag.plainTextBeginIndex && oldPlainTextEndIndex > plainTextEndIndex) {
        // the change started in the tag but finishes somewhere further
        const startChangeDiff = startIndex - tag.plainTextBeginIndex - mentionTagLength;
        if (isMentionTag) {
          const [resultValue, updatedChange, htmlIndex] = handleMentionTagUpdate(
            htmlText,
            oldPlainText,
            lastProcessedHTMLIndex,
            oldPlainText.substring(startIndex, startIndex + 1) !== ' ' && change === '' ? ' ' : '', // if substring !== ' ' && change is empty -> the change should be " " and not empty string but " " wasn't included in change; otherwise the part of mention should be just deleted without processedChange update
            tag,
            closeTagIdx,
            closeTagLength,
            plainTextEndIndex,
            startIndex,
            oldPlainTextEndIndex,
            mentionTagLength
          );
          result += resultValue;
          lastProcessedHTMLIndex = htmlIndex;
          processedChange = updatedChange;
          // no need to handle plainTextSelectionEndIndex as the change will be added later
          // proceed with the next calculations
          // proceed with the next calculations
        } else if (tag.subTags !== undefined && tag.subTags.length !== 0 && tag.content !== undefined) {
          // with subtags
          // before the tag content
          const stringBefore = htmlText.substring(lastProcessedHTMLIndex, tag.openTagIdx + tag.openTagBody.length);
          lastProcessedHTMLIndex = closeTagIdx;
          const [content] = updateHTML(
            tag.content,
            oldPlainText,
            newPlainText,
            tag.subTags,
            startIndex - mentionTagLength,
            oldPlainTextEndIndex - mentionTagLength,
            '', // the part of the tag should be just deleted without processedChange update and change will be added after this tag
            mentionTrigger
          );
          result += stringBefore + content;
          // proceed with the next calculations
          // proceed with the next calculations
        } else {
          // no subtags
          result += htmlText.substring(
            lastProcessedHTMLIndex,
            tag.openTagIdx + tag.openTagBody.length + startChangeDiff
          );
          lastProcessedHTMLIndex = closeTagIdx;
          // proceed with the next calculations
        }
      } else if (startIndex < tag.plainTextBeginIndex && oldPlainTextEndIndex > plainTextEndIndex) {
        // the change starts before  the tag and finishes after it
        // tag should be removed, no matter if there are subtags
        // no need to save anything between lastProcessedHTMLIndex and closeTagIdx + closeTagLength
        lastProcessedHTMLIndex = closeTagIdx + closeTagLength;
        // proceed with the next calculations
        // proceed with the next calculations
      } else if (startIndex === tag.plainTextBeginIndex && oldPlainTextEndIndex > plainTextEndIndex) {
        // the change starts in the tag and finishes after it
        // tag should be removed, no matter if there are subtags
        result += htmlText.substring(lastProcessedHTMLIndex, tag.openTagIdx);
        // processedChange shouldn't be updated as it will be added after the tag
        lastProcessedHTMLIndex = closeTagIdx + closeTagLength;
        // proceed with the next calculations
      } else if (startIndex < tag.plainTextBeginIndex && oldPlainTextEndIndex < plainTextEndIndex) {
        // the change  starts before the tag and ends in a tag
        if (isMentionTag) {
          const [resultValue, , htmlIndex] = handleMentionTagUpdate(
            htmlText,
            oldPlainText,
            lastProcessedHTMLIndex,
            '', // the part of mention should be just deleted without processedChange update
            tag,
            closeTagIdx,
            closeTagLength,
            plainTextEndIndex,
            startIndex,
            oldPlainTextEndIndex,
            mentionTagLength
          );
          changeNewEndIndex = tag.plainTextBeginIndex;
          result += resultValue;
          lastProcessedHTMLIndex = htmlIndex;
        } else if (tag.subTags !== undefined && tag.subTags.length !== 0 && tag.content !== undefined) {
          // with subtags
          // before the tag content
          const stringBefore = htmlText.substring(lastProcessedHTMLIndex, tag.openTagIdx + tag.openTagBody.length);
          lastProcessedHTMLIndex = closeTagIdx;
          const [content] = updateHTML(
            tag.content,
            oldPlainText,
            newPlainText,
            tag.subTags,
            startIndex - mentionTagLength,
            oldPlainTextEndIndex - mentionTagLength,
            processedChange, // processedChange should equal '' and the part of the tag should be deleted as the change was handled before this tag
            mentionTrigger
          );
          result += stringBefore + content;
        } else {
          // no subtags
          result +=
            htmlText.substring(lastProcessedHTMLIndex, tag.openTagIdx + tag.openTagBody.length) + processedChange;
          processedChange = '';
          // oldPlainTextEndIndex already includes mentionTag length
          const endChangeDiff = plainTextEndIndex - oldPlainTextEndIndex;
          // as change may be before the end of the tag, we need to add the rest of the tag
          lastProcessedHTMLIndex = closeTagIdx - endChangeDiff;
        }
        // the change is handled; exit
        break;
      } else if (startIndex > tag.plainTextBeginIndex && oldPlainTextEndIndex === plainTextEndIndex) {
        // the change  starts in the tag and ends at the end of a tag
        if (isMentionTag) {
          if (change !== '' && startIndex === plainTextEndIndex) {
            // non empty change at the end of the mention tag to be added after the mention tag
            result += htmlText.substring(lastProcessedHTMLIndex, closeTagIdx + closeTagLength) + processedChange;
            changeNewEndIndex = plainTextEndIndex + processedChange.length;
            processedChange = '';
            lastProcessedHTMLIndex = closeTagIdx + closeTagLength;
          } else if (change !== '') {
            // mention tag should be deleted when user tries to edit it
            result += htmlText.substring(lastProcessedHTMLIndex, tag.openTagIdx) + processedChange;
            changeNewEndIndex = tag.plainTextBeginIndex + processedChange.length;
            processedChange = '';
            lastProcessedHTMLIndex = closeTagIdx + closeTagLength;
          } else {
            const [resultValue, updatedChange, htmlIndex, plainTextSelectionEndIndex] = handleMentionTagUpdate(
              htmlText,
              oldPlainText,
              lastProcessedHTMLIndex,
              processedChange,
              tag,
              closeTagIdx,
              closeTagLength,
              plainTextEndIndex,
              startIndex,
              oldPlainTextEndIndex,
              mentionTagLength
            );
            result += resultValue;
            processedChange = updatedChange;
            lastProcessedHTMLIndex = htmlIndex;
            changeNewEndIndex = plainTextSelectionEndIndex;
          }
          // the change is handled; exit
          break;
        } else if (tag.subTags !== undefined && tag.subTags.length !== 0 && tag.content !== undefined) {
          // with subtags
          // before the tag content
          const stringBefore = htmlText.substring(lastProcessedHTMLIndex, tag.openTagIdx + tag.openTagBody.length);
          lastProcessedHTMLIndex = closeTagIdx;
          const [content, updatedChangeNewEndIndex] = updateHTML(
            tag.content,
            oldPlainText,
            newPlainText,
            tag.subTags,
            startIndex - mentionTagLength,
            oldPlainTextEndIndex - mentionTagLength,
            processedChange,
            mentionTrigger
          );
          result += stringBefore + content;
          changeNewEndIndex = updatedChangeNewEndIndex;
          break;
        } else {
          // no subtags
          const startChangeDiff = startIndex - tag.plainTextBeginIndex - mentionTagLength;
          result +=
            htmlText.substring(lastProcessedHTMLIndex, tag.openTagIdx + tag.openTagBody.length + startChangeDiff) +
            processedChange;
          processedChange = '';
          lastProcessedHTMLIndex = closeTagIdx;
          // the change is handled; exit
          break;
        }
      }
      lastProcessedPlainTextTagEndIndex = plainTextEndIndex;
    }

    if (i === tags.length - 1 && oldPlainTextEndIndex >= plainTextEndIndex) {
      // the last tag should handle the end of the change if needed
      // oldPlainTextEndIndex already includes mentionTag length
      const endChangeDiff = oldPlainTextEndIndex - plainTextEndIndex;
      if (startIndex >= plainTextEndIndex) {
        const startChangeDiff = startIndex - plainTextEndIndex;
        result +=
          htmlText.substring(lastProcessedHTMLIndex, closeTagIdx + closeTagLength + startChangeDiff) + processedChange;
      } else {
        result += htmlText.substring(lastProcessedHTMLIndex, closeTagIdx + closeTagLength) + processedChange;
      }
      processedChange = '';
      lastProcessedHTMLIndex = closeTagIdx + closeTagLength + endChangeDiff;
      // the change is handled; exit
      // break is not required here as this is the last element but added for consistency
      break;
    }
  }

  if (lastProcessedHTMLIndex < htmlText.length) {
    result += htmlText.substring(lastProcessedHTMLIndex);
  }

  return [result, changeNewEndIndex];
};

/* @conditional-compile-remove(mention) */
/**
 * Given the oldText and newText, find the start index, old end index and new end index for the changes
 *
 * @param oldText - the old text
 * @param newText - the new text
 * @param selectionEnd - the end of the selection
 * @returns change start index, old end index and new end index. The old and new end indexes are exclusive.
 * @private
 */
const findStringsDiffIndexes = (
  oldText: string,
  newText: string,
  selectionEnd: number // should be a valid position in the input field
): { changeStart: number; oldChangeEnd: number; newChangeEnd: number } => {
  const newTextLength = newText.length;
  const oldTextLength = oldText.length;
  let changeStart = 0;
  let newChangeEnd = newTextLength;
  let oldChangeEnd = oldTextLength;
  const length = Math.min(newTextLength, oldTextLength, selectionEnd);

  for (let i = 0; i < length; i++) {
    if (newText[i] !== oldText[i]) {
      // the symbol with changeStart index is updated
      changeStart = i;
      break;
    } else if (i === length - 1 && newText[i] === oldText[i]) {
      // the symbol is added at the end of inputTextValue
      changeStart = length;
      break;
    }
  }
  if (oldTextLength < newTextLength) {
    //insert or replacement
    if (oldTextLength === changeStart) {
      // when change was at the end of string
      // Change is found
      newChangeEnd = newTextLength;
      oldChangeEnd = oldTextLength;
    } else {
      for (let i = 1; i < newTextLength && oldTextLength - i >= changeStart; i++) {
        newChangeEnd = newTextLength - i - 1;
        oldChangeEnd = oldTextLength - i - 1;

        if (newText[newChangeEnd] !== oldText[oldChangeEnd]) {
          // Change is found
          break;
        }
      }
      // make indexes exclusive
      newChangeEnd += 1;
      oldChangeEnd += 1;
    }
  } else if (oldTextLength > newTextLength) {
    //deletion or replacement
    if (newTextLength === changeStart) {
      // when change was at the end of string
      // Change is found
      newChangeEnd = newTextLength;
      oldChangeEnd = oldTextLength;
    } else {
      for (let i = 1; i < oldTextLength && newTextLength - i >= changeStart; i++) {
        newChangeEnd = newTextLength - i - 1;
        oldChangeEnd = oldTextLength - i - 1;
        if (newText[newChangeEnd] !== oldText[oldChangeEnd]) {
          // Change is found
          break;
        }
      }
      // make indexes exclusive
      newChangeEnd += 1;
      oldChangeEnd += 1;
    }
  } else {
    //replacement
    for (let i = 1; i < oldTextLength && oldTextLength - i >= changeStart; i++) {
      newChangeEnd = newTextLength - i - 1;
      oldChangeEnd = oldTextLength - i - 1;

      if (newText[newChangeEnd] !== oldText[oldChangeEnd]) {
        // Change is found
        break;
      }
    }
    // make indexes exclusive if they aren't equal to the length of the string
    if (newChangeEnd !== newText.length) {
      newChangeEnd += 1;
    }
    if (oldChangeEnd !== oldText.length) {
      oldChangeEnd += 1;
    }
  }
  return { changeStart, oldChangeEnd, newChangeEnd };
};

/* @conditional-compile-remove(mention) */
const htmlStringForMentionSuggestion = (suggestion: Mention, localeStrings: ComponentStrings): string => {
  const idHTML = ' id ="' + suggestion.id + '"';
  const displayTextHTML = ' displayText ="' + suggestion.displayText + '"';
  const displayText = getDisplayNameForMentionSuggestion(suggestion, localeStrings);
  return '<msft-mention' + idHTML + displayTextHTML + '>' + displayText + '</msft-mention>';
};

/* @conditional-compile-remove(mention) */
const getDisplayNameForMentionSuggestion = (suggestion: Mention, localeStrings: ComponentStrings): string => {
  const displayNamePlaceholder = localeStrings.participantItem.displayNamePlaceholder;
  return suggestion.displayText !== '' ? suggestion.displayText : displayNamePlaceholder ?? '';
};

/* @conditional-compile-remove(mention) */
type TagData = {
  tagType: string; // The type of tag (e.g. msft-mention)
  openTagIdx: number; // Start of the tag relative to the parent content
  openTagBody: string; // Complete open tag body
  content?: string; // All content between the open and close tags
  closeTagIdx?: number; // Start of the close tag relative to the parent content
  subTags?: TagData[]; // Any child tags
  plainTextBeginIndex?: number; // Absolute index of the open tag start should be in plain text
  plainTextEndIndex?: number; // Absolute index of the close tag start should be in plain text
};

/* @conditional-compile-remove(mention) */
type HtmlTagType = 'open' | 'close' | 'self-closing';
/* @conditional-compile-remove(mention) */
type HtmlTag = {
  content: string;
  startIdx: number;
  type: HtmlTagType;
};

/* @conditional-compile-remove(mention) */
/**
 * Parse the text and return the tags and the plain text in one go
 * @param text - The text to parse for HTML tags
 * @param trigger The trigger to show for the msft-mention tag in plain text
 *
 * @returns An array of tags and the plain text representation
 */
const textToTagParser = (text: string, trigger: string): [TagData[], string] => {
  const tags: TagData[] = []; // Tags passed back to the caller
  const tagParseStack: TagData[] = []; // Local stack to use while parsing

  let plainTextRepresentation = '';

  let parseIndex = 0;
  while (parseIndex < text.length) {
    const foundHtmlTag = findNextHtmlTag(text, parseIndex);

    if (!foundHtmlTag) {
      if (parseIndex !== 0) {
        // Add the remaining text to the plain text representation
        plainTextRepresentation += text.substring(parseIndex);
      } else {
        plainTextRepresentation = text;
      }
      break;
    }

    if (foundHtmlTag.type === 'open' || foundHtmlTag.type === 'self-closing') {
      const nextTag = parseOpenTag(foundHtmlTag.content, foundHtmlTag.startIdx);
      // Add the plain text between the last tag and this one found
      plainTextRepresentation += text.substring(parseIndex, foundHtmlTag.startIdx);
      nextTag.plainTextBeginIndex = plainTextRepresentation.length;

      if (foundHtmlTag.type === 'open') {
        tagParseStack.push(nextTag);
      } else {
        nextTag.content = '';
        nextTag.plainTextBeginIndex = plainTextRepresentation.length;
        nextTag.plainTextEndIndex = plainTextRepresentation.length;
        addTag(nextTag, tagParseStack, tags);
      }
    }

    if (foundHtmlTag.type === 'close') {
      const currentOpenTag = tagParseStack.pop();
      const closeTagType = foundHtmlTag.content.substring(2, foundHtmlTag.content.length - 1).toLowerCase();

      if (currentOpenTag && currentOpenTag.tagType === closeTagType) {
        // Tag startIdx is absolute to the text. This is updated later to be relative to the parent tag
        currentOpenTag.content = text.substring(
          currentOpenTag.openTagIdx + currentOpenTag.openTagBody.length,
          foundHtmlTag.startIdx
        );

        // Insert the plain text pieces for the sub tags
        if (currentOpenTag.tagType === 'msft-mention') {
          plainTextRepresentation =
            plainTextRepresentation.slice(0, currentOpenTag.plainTextBeginIndex) +
            trigger +
            plainTextRepresentation.slice(currentOpenTag.plainTextBeginIndex);
        }

        if (!currentOpenTag.subTags) {
          plainTextRepresentation += currentOpenTag.content;
        } else if (currentOpenTag.subTags.length > 0) {
          // Add text after the last tag
          const lastSubTag = currentOpenTag.subTags[currentOpenTag.subTags.length - 1];
          const startOfRemainingText =
            (lastSubTag.closeTagIdx ?? lastSubTag.openTagIdx) + lastSubTag.tagType.length + 3;
          const trailingText = currentOpenTag.content.substring(startOfRemainingText);
          plainTextRepresentation += trailingText;
        }

        currentOpenTag.plainTextEndIndex = plainTextRepresentation.length;
        addTag(currentOpenTag, tagParseStack, tags);
      } else {
        console.error(
          'Unexpected close tag found. Got "' +
            closeTagType +
            '" but expected "' +
            tagParseStack[tagParseStack.length - 1]?.tagType +
            '"'
        );
      }
    }

    // Update parsing index; move past the end of the close tag
    parseIndex = foundHtmlTag.startIdx + foundHtmlTag.content.length;
  } // While parseIndex < text.length loop

  return [tags, plainTextRepresentation];
};

/* @conditional-compile-remove(mention) */
const parseOpenTag = (tag: string, startIdx: number): TagData => {
  const tagType = tag
    .substring(1, tag.length - 1)
    .split(' ')[0]
    .toLowerCase()
    .replace('/', '');
  return {
    tagType,
    openTagIdx: startIdx,
    openTagBody: tag
  };
};

/* @conditional-compile-remove(mention) */
const findNextHtmlTag = (text: string, startIndex: number): HtmlTag | undefined => {
  const tagStartIndex = text.indexOf('<', startIndex);
  if (tagStartIndex === -1) {
    // No more tags
    return undefined;
  }
  const tagEndIndex = text.indexOf('>', tagStartIndex);
  if (tagEndIndex === -1) {
    // No close tag
    return undefined;
  }
  const tag = text.substring(tagStartIndex, tagEndIndex + 1);
  let type: HtmlTagType = 'open';
  if (tag[1] === '/') {
    type = 'close';
  } else if (tag[tag.length - 2] === '/') {
    type = 'self-closing';
  }
  return {
    content: tag,
    startIdx: tagStartIndex,
    type
  };
};

/* @conditional-compile-remove(mention) */
const addTag = (tag: TagData, parseStack: TagData[], tags: TagData[]): void => {
  // Add as sub-tag to the parent stack tag, if there is one
  const parentTag = parseStack[parseStack.length - 1];

  if (parentTag) {
    // Adjust the open tag index to be relative to the parent tag
    const parentContentStartIdx = parentTag.openTagIdx + parentTag.openTagBody.length;
    const relativeIdx = tag.openTagIdx - parentContentStartIdx;
    tag.openTagIdx = relativeIdx;
  }

  if (!tag.closeTagIdx) {
    // If the tag is self-closing, the close tag is the same as the open tag
    if (tag.openTagBody[tag.openTagBody.length - 2] === '/') {
      tag.closeTagIdx = tag.openTagIdx;
    } else {
      // Otherwise, the close tag index is the open tag index + the open tag body + the content length
      tag.closeTagIdx = tag.openTagIdx + tag.openTagBody.length + (tag.content ?? []).length;
    }
  }

  // Put the tag where it belongs
  if (!parentTag) {
    tags.push(tag);
  } else {
    if (!parentTag.subTags) {
      parentTag.subTags = [tag];
    } else {
      parentTag.subTags.push(tag);
    }
  }
};<|MERGE_RESOLUTION|>--- conflicted
+++ resolved
@@ -137,13 +137,6 @@
   const updateMentionSuggestions = useCallback(
     (suggestions: Mention[]) => {
       setMentionSuggestions(suggestions);
-<<<<<<< HEAD
-      textFieldRef?.current?.focus();
-=======
-      if (caretIndex !== undefined) {
-        textFieldRef?.current?.setSelectionEnd(caretIndex);
-      }
->>>>>>> 9340362b
     },
     [textFieldRef]
   );
