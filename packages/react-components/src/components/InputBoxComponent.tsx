--- conflicted
+++ resolved
@@ -650,7 +650,6 @@
       tag.closeTagLength !== undefined &&
       tag.htmlCloseTagStartIndex !== undefined
     ) {
-<<<<<<< HEAD
       // close tag exists
       plainTextEndIndex = tag.plainTextEndIndex;
       htmlCloseTagStartIndex = tag.htmlCloseTagStartIndex;
@@ -715,24 +714,6 @@
           console.log('updateHTML tag.htmlOpenTagStartIndex', tag.htmlOpenTagStartIndex);
           console.log('updateHTML lastProcessedHTMLIndex before update', lastProcessedHTMLIndex);
           result +=
-=======
-      // between open and close tags
-      const startChangeDiff = startIndex - tag.plainTextStartIndex;
-      const endChangeDiff = oldPlainTextEndIndex - tag.plainTextStartIndex;
-      if (tag.subTags === undefined || tag.subTags.length === 0) {
-        // no subtags
-        if (tag.tagType === 'msft-mention') {
-          // startChangeDiff and endChangeDiff includes trigger length that shouldn't be included in htmlText.substring
-          console.log('updateHTML msft-mention');
-          console.log('updateHTML tag.type', tag.tagType);
-          console.log('updateHTML tag.htmlOpenTagStartIndex', tag.htmlOpenTagStartIndex);
-          console.log('updateHTML tag.openTagLength', tag.openTagLength);
-          console.log('updateHTML startChangeDiff', startChangeDiff);
-          console.log('updateHTML mentionTrigger.length', mentionTrigger.length);
-          console.log('updateHTML startChangeDiff', endChangeDiff);
-          console.log('updateHTML msft-mention end');
-          result =
->>>>>>> 1602a208
             htmlText.substring(
               lastProcessedHTMLIndex,
               tag.htmlOpenTagStartIndex + tag.openTagLength + startChangeDiff
