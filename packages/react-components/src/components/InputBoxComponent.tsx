// Copyright (c) Microsoft Corporation.
// Licensed under the MIT license.

import React, { useState, ReactNode, FormEvent, useCallback, useRef } from 'react';
/* @conditional-compile-remove(mention) */
import { useEffect } from 'react';

import {
  Stack,
  TextField,
  mergeStyles,
  IStyle,
  ITextField,
  concatStyleSets,
  IconButton,
  TooltipHost,
  ICalloutContentStyles
} from '@fluentui/react';
import { BaseCustomStyles } from '../types';
import {
  inputBoxStyle,
  inputBoxWrapperStyle,
  inputButtonStyle,
  textFieldStyle,
  textContainerStyle,
  inlineButtonsContainerStyle,
  newLineButtonsContainerStyle,
  inputBoxNewLineSpaceAffordance,
  inputButtonTooltipStyle
} from './styles/InputBoxComponent.style';
/* @conditional-compile-remove(mention) */
import { Caret } from 'textarea-caret-ts';
import { isDarkThemed } from '../theming/themeUtils';
import { useTheme } from '../theming';
/* @conditional-compile-remove(mention) */
import { MentionLookupOptions, _MentionPopover, Mention } from './MentionPopover';
/* @conditional-compile-remove(mention) */
import { debounce } from 'lodash';
/* @conditional-compile-remove(mention) */
const defaultMentionTrigger = '@';
/**
 * @private
 */
export interface InputBoxStylesProps extends BaseCustomStyles {
  /** Styles for the text field. */
  textField?: IStyle;

  /** Styles for the system message; These styles will be ignored when a custom system message component is provided. */
  systemMessage?: IStyle;

  /** Styles for customizing the container of the text field */
  textFieldContainer?: IStyle;
}

type InputBoxComponentProps = {
  children: ReactNode;
  /**
   * Inline child elements passed in. Setting to false will mean they are on a new line.
   */
  inlineChildren: boolean;
  'data-ui-id'?: string;
  id?: string;
  textValue: string; // This could be plain text or HTML.
  onChange: (event: FormEvent<HTMLInputElement | HTMLTextAreaElement> | null, newValue?: string | undefined) => void;
  textFieldRef?: React.RefObject<ITextField>;
  inputClassName?: string;
  placeholderText?: string;
  supportNewline?: boolean;
  maxLength: number;
  onKeyDown?: (ev: React.KeyboardEvent<HTMLInputElement | HTMLTextAreaElement>) => void;
  onEnterKeyDown?: () => void;
  errorMessage?: string | React.ReactElement;
  disabled?: boolean;
  styles?: InputBoxStylesProps;
  autoFocus?: 'sendBoxTextField';
  /* @conditional-compile-remove(mention) */
  mentionLookupOptions?: MentionLookupOptions;
};

/**
 * @private
 */
export const InputBoxComponent = (props: InputBoxComponentProps): JSX.Element => {
  const {
    styles,
    id,
    'data-ui-id': dataUiId,
    textValue,
    onChange,
    textFieldRef,
    placeholderText,
    onKeyDown,
    onEnterKeyDown,
    supportNewline,
    inputClassName,
    errorMessage,
    disabled,
    children,
    /* @conditional-compile-remove(mention) */
    mentionLookupOptions
  } = props;
  const inputBoxRef = useRef<HTMLDivElement>(null);

  /* @conditional-compile-remove(mention) */
  // Current suggestion list, provided by the callback
  const [mentionSuggestions, setMentionSuggestions] = useState<Mention[]>([]);

  /* @conditional-compile-remove(mention) */
  // Index of the current trigger character in the text field
  const [currentTriggerStartIndex, setCurrentTriggerStartIndex] = useState<number>(-1);
  /* @conditional-compile-remove(mention) */
  const [inputTextValue, setInputTextValue] = useState<string>('');
  /* @conditional-compile-remove(mention) */
  const [tagsValue, setTagsValue] = useState<TagData[]>([]);
  /* @conditional-compile-remove(mention) */
  const [selectionStartValue, setSelectionStartValue] = useState<number | null>(null);
  /* @conditional-compile-remove(mention) */
  const [selectionEndValue, setSelectionEndValue] = useState<number | null>(null);

  /* @conditional-compile-remove(mention) */
  // Caret position in the text field
  const [caretPosition, setCaretPosition] = useState<Caret.Position | undefined>(undefined);
  /* @conditional-compile-remove(mention) */
  // Index of where the caret is in the text field
  const [caretIndex, setCaretIndex] = useState<number | null>(null);
  /* @conditional-compile-remove(mention) */
  // Parse the text and get the plain text version to display in the input box
  useEffect(() => {
    const trigger = mentionLookupOptions?.trigger || defaultMentionTrigger;
    console.log('textValue <- html', textValue);
    const [tags, plainText] = textToTagParser(textValue, trigger);
    console.log('tags', tags);
    console.log('plainText', plainText);
    setInputTextValue(plainText);
    setTagsValue(tags);
  }, [textValue, mentionLookupOptions?.trigger]);

  const mergedRootStyle = mergeStyles(inputBoxWrapperStyle, styles?.root);
  const mergedTextFiledStyle = mergeStyles(
    inputBoxStyle,
    inputClassName,
    props.inlineChildren ? {} : inputBoxNewLineSpaceAffordance
  );

  const mergedTextContainerStyle = mergeStyles(textContainerStyle, styles?.textFieldContainer);
  const mergedTextFieldStyle = concatStyleSets(textFieldStyle, {
    fieldGroup: styles?.textField,
    errorMessage: styles?.systemMessage
  });

  const onTextFieldKeyDown = useCallback(
    (ev: React.KeyboardEvent<HTMLInputElement | HTMLTextAreaElement>) => {
      // Uses KeyCode 229 and which code 229 to determine if the press of the enter key is from a composition session or not (Safari only)
      if (ev.nativeEvent.isComposing || ev.nativeEvent.keyCode === 229 || ev.nativeEvent.which === 229) {
        return;
      }
      if (ev.key === 'Enter' && (ev.shiftKey === false || !supportNewline)) {
        ev.preventDefault();
        onEnterKeyDown && onEnterKeyDown();
      }
      onKeyDown && onKeyDown(ev);
    },
    [onEnterKeyDown, onKeyDown, supportNewline]
  );

  /* @conditional-compile-remove(mention) */
  const updateMentionSuggestions = useCallback(
    (suggestions: Mention[]) => {
      setMentionSuggestions(suggestions);
      textFieldRef?.current?.focus();
      if (caretIndex) {
        console.log('updateMentionSuggestions set caret index to ', caretIndex);
        textFieldRef?.current?.setSelectionEnd(caretIndex);
      }
    },
<<<<<<< HEAD
    [caretIndex, textFieldRef]
=======
    [textFieldRef, caretIndex]
>>>>>>> 62f91c6a
  );

  /* @conditional-compile-remove(mention) */
  const onSuggestionSelected = useCallback(
    (suggestion: Mention) => {
      let selectionEnd = textFieldRef?.current?.selectionEnd || -1;
      if (selectionEnd < 0) {
        selectionEnd = 0;
      } else if (selectionEnd > inputTextValue.length) {
        selectionEnd = inputTextValue.length;
      }
      console.log('selectionStart', textFieldRef?.current?.selectionStart);
      console.log('selectionEnd', selectionEnd);

      const oldPlainText = inputTextValue;
      const mention = htmlStringForMentionSuggestion(suggestion);

      // update plain text with the mention html text
      const newPlainText =
        inputTextValue.substring(0, currentTriggerStartIndex) + mention + inputTextValue.substring(selectionEnd);
      const triggerText = mentionLookupOptions?.trigger ?? defaultMentionTrigger;
      // update html text with updated plain text
      const updatedHTML = updateHTML(
        textValue,
        oldPlainText,
        newPlainText,
        tagsValue,
        currentTriggerStartIndex,
        selectionEnd,
        mention,
        triggerText
      );
      // Move the caret in the text field to the end of the mention plain text
      setCaretIndex(selectionEnd + suggestion.displayText.length);
      setCurrentTriggerStartIndex(-1);
      updateMentionSuggestions([]);
      setInputTextValue(newPlainText);
      onChange && onChange(null, updatedHTML);
    },
    [
      textFieldRef,
      inputTextValue,
      currentTriggerStartIndex,
      mentionLookupOptions?.trigger,
      onChange,
      textValue,
      tagsValue,
      updateMentionSuggestions
    ]
  );

  /* @conditional-compile-remove(mention) */
  const debouncedQueryUpdate = useRef(
    debounce(async (query: string) => {
      const suggestions = (await mentionLookupOptions?.onQueryUpdated(query)) ?? [];
      updateMentionSuggestions(suggestions);
    }, 500)
  ).current;

  /* @conditional-compile-remove(mention) */
  useEffect(() => {
    return () => {
      debouncedQueryUpdate.cancel();
    };
  }, [debouncedQueryUpdate]);

  /* @conditional-compile-remove(mention) */
  const handleOnChange = async (
    event: React.FormEvent<HTMLInputElement | HTMLTextAreaElement>,
    updatedValue?: string | undefined
  ): Promise<void> => {
    let newValue = updatedValue;
    if (newValue === undefined) {
      newValue = '';
    }
    const triggerText = mentionLookupOptions?.trigger ?? defaultMentionTrigger;

    const newTextLength = newValue.length;
    let selectionEnd = textFieldRef?.current?.selectionEnd || -1;
    if (selectionEnd < 0) {
      selectionEnd = 0;
    } else if (selectionEnd > newTextLength) {
      selectionEnd = newTextLength - 1;
    }
    // If we are enabled for lookups,
    if (mentionLookupOptions !== undefined) {
      // Look at the range of the change for a trigger character
      const triggerPriorIndex = newValue?.lastIndexOf(triggerText, selectionEnd - 1);
      // Update the caret position, if not doing a lookup
      setCaretPosition(Caret.getRelativePosition(event.currentTarget));

      if (triggerPriorIndex !== undefined) {
        // trigger is found
        const isSpaceBeforeTrigger = newValue?.substring(triggerPriorIndex - 1, triggerPriorIndex) === ' ';
        const wordAtSelection = newValue?.substring(triggerPriorIndex, selectionEnd);
        let tagIndex = currentTriggerStartIndex;
        if (!isSpaceBeforeTrigger && triggerPriorIndex !== 0) {
          //no space before the trigger <- continuation of the previous word
          tagIndex = -1;
          setCurrentTriggerStartIndex(tagIndex);
        } else if (wordAtSelection === triggerText) {
          // start of the mention
          tagIndex = selectionEnd - triggerText.length;
          if (tagIndex < 0) {
            tagIndex = 0;
          }
          setCurrentTriggerStartIndex(tagIndex);
        }

        if (tagIndex === -1) {
          updateMentionSuggestions([]);
        } else {
          // In the middle of a @mention lookup
          if (tagIndex > -1) {
            const query = wordAtSelection.substring(triggerText.length, wordAtSelection.length);
            if (query !== undefined) {
              debouncedQueryUpdate(query);
            }
          }
        }
      }
    }
    let result = '';
    if (tagsValue.length === 0) {
      // no tags in the string, textValue is a sting
      result = newValue;
    } else {
      // there are tags in the text value, textValue is html string
      const { changeStart, oldChangeEnd, newChangeEnd } = findStringsDiffIndexes(
        inputTextValue,
        newValue,
        selectionEnd
      );
      // get updated html string
      result = updateHTML(
        textValue,
        inputTextValue,
        newValue,
        tagsValue,
        changeStart,
        oldChangeEnd,
        newValue.substring(changeStart, newChangeEnd),
        triggerText
      );
    }

    onChange && onChange(event, result);
  };

  const getInputFieldTextValue = (): string => {
    /* @conditional-compile-remove(mention) */
    return inputTextValue;
    return textValue;
  };

  return (
    <Stack className={mergedRootStyle}>
      <div className={mergedTextContainerStyle}>
        {
          /* @conditional-compile-remove(mention) */ mentionSuggestions.length > 0 && (
            <_MentionPopover
              suggestions={mentionSuggestions}
              target={inputBoxRef}
              targetPositionOffset={caretPosition}
              onRenderSuggestionItem={mentionLookupOptions?.onRenderSuggestionItem}
              onSuggestionSelected={onSuggestionSelected}
              onDismiss={() => {
                updateMentionSuggestions([]);
              }}
            />
          )
        }
        <TextField
          autoFocus={props.autoFocus === 'sendBoxTextField'}
          data-ui-id={dataUiId}
          multiline
          autoAdjustHeight
          multiple={false}
          resizable={false}
          componentRef={textFieldRef}
          id={id}
          inputClassName={mergedTextFiledStyle}
          placeholder={placeholderText}
          value={getInputFieldTextValue()}
          onChange={(e, newValue) => {
            /* @conditional-compile-remove(mention) */
            setInputTextValue(newValue ?? '');
            /* @conditional-compile-remove(mention) */
            handleOnChange(e, newValue);
            /* @conditional-compile-remove(mention) */
            return;
            onChange(e, newValue);
          }}
          /* @conditional-compile-remove(mention) */
          onSelect={(e) => {
<<<<<<< HEAD
            console.log('updateHTML onSelect selectionEnd', e.currentTarget.selectionEnd);
            console.log('updateHTML selectionStart', e.currentTarget.selectionStart);
=======
>>>>>>> 62f91c6a
            if (caretIndex !== null) {
              e.currentTarget.setSelectionRange(caretIndex, caretIndex);
              setCaretIndex(null);
            }
            //TODO: add onClick event handler to set same as set onBlur
            // TODO: onchange triggers onSelect call, need to handle it
            //TODO: need to check to navigate before/after space correctly in tag
            // TODO update changing text when in mention, it hsouldn't be a part of mention
            /* @conditional-compile-remove(mention) */
            if (
              e.currentTarget.selectionStart === e.currentTarget.selectionEnd &&
              e.currentTarget.selectionStart !== null &&
              e.currentTarget.selectionStart !== -1
            ) {
              // need to handle only when selectionStart === selectionEnd, range selection is handled by onMouseMove
              console.log('updateHTML onSelect e.currentTarget.selectionStart === e.currentTarget.selectionEnd');
              const mentionTag = findMentionTagForSelection(tagsValue, e.currentTarget.selectionStart);
              if (mentionTag !== undefined && mentionTag.plainTextBeginIndex !== undefined) {
                let spaceIndex = 0;
                console.log(
                  'updateHTML onSelect e.currentTarget.selectionStart === e.currentTarget.selectionEnd selectionStartValue',
                  selectionStartValue
                );
                if (selectionStartValue === null) {
                  console.log('updateHTML !!');
                  e.currentTarget.setSelectionRange(
                    mentionTag.plainTextBeginIndex,
                    mentionTag.plainTextEndIndex ?? mentionTag.plainTextBeginIndex
                  );
                } else {
                  if (e.currentTarget.selectionStart <= selectionStartValue) {
                    spaceIndex = inputTextValue.lastIndexOf(' ', e.currentTarget.selectionStart ?? 0);
                    console.log(
                      'updateHTML e.currentTarget.selectionStart <= selectionStartValue spaceIndex',
                      spaceIndex
                    );
                    if (spaceIndex === -1) {
                      // no space before the selectionStart
                      spaceIndex = mentionTag.plainTextBeginIndex;
                    }
                  } else {
                    spaceIndex = inputTextValue.indexOf(' ', e.currentTarget.selectionStart ?? 0);
                    console.log(
                      'updateHTML e.currentTarget.selectionStart > selectionStartValue spaceIndex',
                      spaceIndex,
                      inputTextValue.length
                    );
                    if (spaceIndex === -1) {
                      // no space after the selectionStart
                      spaceIndex = mentionTag.plainTextEndIndex ?? mentionTag.plainTextBeginIndex;
                    }
                  }
                  //need to check direction to understand if lastIndex or indexof fun should be used

                  if (spaceIndex < mentionTag.plainTextBeginIndex) {
                    spaceIndex = mentionTag.plainTextBeginIndex;
                  } else {
                    if (mentionTag.plainTextEndIndex !== undefined && spaceIndex >= mentionTag.plainTextEndIndex) {
                      console.log(
                        'spaceIndex > mentionTag.plainTextEndIndex',
                        spaceIndex,
                        mentionTag.plainTextEndIndex,
                        inputTextValue[mentionTag.plainTextEndIndex]
                      );
                      spaceIndex = mentionTag.plainTextEndIndex;
                    } else if (
                      mentionTag.plainTextEndIndex === undefined &&
                      spaceIndex >= mentionTag.plainTextBeginIndex
                    ) {
                      spaceIndex = mentionTag.plainTextBeginIndex;
                    }
                  }
                  e.currentTarget.setSelectionRange(spaceIndex, spaceIndex);
                }
              }
            }

            /* @conditional-compile-remove(mention) */
            setSelectionEndValue(e.currentTarget.selectionEnd);
            /* @conditional-compile-remove(mention) */
            setSelectionStartValue(e.currentTarget.selectionStart);
          }}
          // onMouseMove={(e) => {
          /* @conditional-compile-remove(mention) */
          // it updates the selectionStart! check if selectionStart and selectionEnd are updated
          // console.log('updateHTML onMouseMove selectionStart', e.currentTarget.selectionStart);
          // console.log('updateHTML onMouseMove selectionEnd', e.currentTarget.selectionEnd);
          // }}
          onBlur={() => {
            /* @conditional-compile-remove(mention) */
            setSelectionEndValue(null);
            /* @conditional-compile-remove(mention) */
            setSelectionStartValue(null);
          }}
          autoComplete="off"
          onKeyDown={onTextFieldKeyDown}
          styles={mergedTextFieldStyle}
          disabled={disabled}
          errorMessage={errorMessage}
          elementRef={inputBoxRef}
        />
        <Stack
          horizontal
          className={mergeStyles(props.inlineChildren ? inlineButtonsContainerStyle : newLineButtonsContainerStyle)}
        >
          {children}
        </Stack>
      </div>
    </Stack>
  );
};

/**
 * Props for displaying a send button besides the text input area.
 *
 * @private
 */
export type InputBoxButtonProps = {
  onRenderIcon: (isHover: boolean) => JSX.Element;
  onClick: (e: React.MouseEvent<HTMLDivElement, MouseEvent>) => void;
  className?: string;
  id?: string;
  ariaLabel?: string;
  tooltipContent?: string;
};

/**
 * @private
 */
export const InputBoxButton = (props: InputBoxButtonProps): JSX.Element => {
  const { onRenderIcon, onClick, ariaLabel, className, id, tooltipContent } = props;
  const [isHover, setIsHover] = useState(false);
  const mergedButtonStyle = mergeStyles(inputButtonStyle, className);

  const theme = useTheme();
  const calloutStyle: Partial<ICalloutContentStyles> = { root: { padding: 0 }, calloutMain: { padding: '0.5rem' } };

  // Place callout with no gap between it and the button.
  const calloutProps = {
    gapSpace: 0,
    styles: calloutStyle,
    backgroundColor: isDarkThemed(theme) ? theme.palette.neutralLighter : ''
  };
  return (
    <TooltipHost hostClassName={inputButtonTooltipStyle} content={tooltipContent} calloutProps={{ ...calloutProps }}>
      <IconButton
        className={mergedButtonStyle}
        ariaLabel={ariaLabel}
        onClick={onClick}
        id={id}
        onMouseEnter={() => {
          setIsHover(true);
        }}
        onMouseLeave={() => {
          setIsHover(false);
        }}
        onRenderIcon={() => onRenderIcon(isHover)}
      />
    </TooltipHost>
  );
};

/* @conditional-compile-remove(mention) */
/**
 * Find mention tag if selection is inside of it
 *
 * @private
 */
const findMentionTagForSelection = (tags: TagData[], selection: number): TagData | undefined => {
  let mentionTag: TagData | undefined = undefined;
  for (let i = 0; i < tags.length; i++) {
    const tag = tags[i];
    let plainTextEndIndex = 0;
    if (tag.plainTextEndIndex !== undefined && tag.closeTagIdx !== undefined) {
      // close tag exists
      plainTextEndIndex = tag.plainTextEndIndex;
    } else if (tag.plainTextBeginIndex !== undefined) {
      //no close tag
      plainTextEndIndex = tag.plainTextBeginIndex;
    }
    if (tag.subTags !== undefined && tag.subTags.length !== 0) {
      const selectedTag = findMentionTagForSelection(tag.subTags, selection);
      if (selectedTag !== undefined) {
        mentionTag = selectedTag;
        break;
      }
    } else if (
      tag.tagType === 'msft-mention' &&
      tag.plainTextBeginIndex !== undefined &&
      tag.plainTextBeginIndex < selection &&
      selection < plainTextEndIndex
    ) {
      console.log('updateHTML selection', selection);
      mentionTag = tag;
      break;
    }
  }
  return mentionTag;
};

/**
 * Go through the text and update it with the changed text
 *
 * @private
 */
const updateHTML = (
  htmlText: string,
  oldPlainText: string,
  newPlainText: string,
  tags: TagData[],
  startIndex: number,
  oldPlainTextEndIndex: number,
  change: string,
  mentionTrigger: string
): string => {
  let result = '';
  if (tags.length === 0) {
    // no tags added yet
    return newPlainText;
  }
  if (startIndex === 0 && oldPlainTextEndIndex === oldPlainText.length) {
    // the whole text is changed
    return newPlainText;
  }
  let lastProcessedHTMLIndex = 0;
  // the value can be updated with empty string when the change covers more than 1 place (tag + before or after the tag)
  // in this case change won't be added as part of the tag
  // e.g.: change is before and partially in tag => change will be added before the tag and outdated text in the tag will be removed
  // e.g.: change is after and partially in tag => change will be added after the tag and outdated text in the tag will be removed
  let processedChange = change;
  // end tag plain text index of the last processed tag
  let lastProcessedPlainTextTagEndIndex = 0;

  for (let i = 0; i < tags.length; i++) {
    const tag = tags[i];
    if (tag.plainTextBeginIndex === undefined) {
      continue;
    }
    // all plain text indexes includes trigger length for the mention that shouldn't be included in
    // htmlText.substring because html strings don't include the trigger
    // mentionTagLength will be set only for 'msft-mention', otherwise should be 0
    let mentionTagLength = 0;
    if (tag.tagType === 'msft-mention') {
      mentionTagLength = mentionTrigger.length;
    }

    //change start is before the open tag
    if (startIndex < tag.plainTextBeginIndex) {
      // Math.max(lastProcessedPlainTextTagEndIndex, startIndex) is used as startIndex may not be in [[previous tag].plainTextEndIndex - tag.plainTextBeginIndex] range
      const startChangeDiff = tag.plainTextBeginIndex - Math.max(lastProcessedPlainTextTagEndIndex, startIndex);

      result += htmlText.substring(lastProcessedHTMLIndex, tag.openTagIdx - startChangeDiff) + processedChange;
      console.log('updateHTML 0 result after update', result);
      if (oldPlainTextEndIndex <= tag.plainTextBeginIndex) {
        //the whole change is before tag start
        const endChangeDiff = tag.plainTextBeginIndex - oldPlainTextEndIndex;
        lastProcessedHTMLIndex = tag.openTagIdx - endChangeDiff;
        processedChange = '';
        // the change is handled; exit
        break;
      } else {
        // change continues in the tag
        lastProcessedHTMLIndex = tag.openTagIdx;
        processedChange = '';
        // proceed to the next check
      }
    }
    let plainTextEndIndex = 0;
    let closeTagIdx = 0;
    let closeTagLength = 0;
    if (tag.plainTextEndIndex !== undefined && tag.closeTagIdx !== undefined) {
      // close tag exists
      plainTextEndIndex = tag.plainTextEndIndex;
      closeTagIdx = tag.closeTagIdx;
      // tag.tagType.length + </>
      closeTagLength = tag.tagType.length + 3;
    } else {
      //no close tag
      plainTextEndIndex = tag.plainTextBeginIndex;
      closeTagIdx = tag.openTagIdx + tag.openTagBody.length;
      closeTagLength = 0;
    }

    if (startIndex <= plainTextEndIndex) {
      // change started before the end tag
      if (startIndex <= tag.plainTextBeginIndex && oldPlainTextEndIndex === plainTextEndIndex) {
        console.log('updateHTML 1.1 result', result);
        // the change is a tag or starts before the tag
        // tag should be removed, no matter if there are subtags
        result += htmlText.substring(lastProcessedHTMLIndex, tag.openTagIdx) + processedChange;
        processedChange = '';
        lastProcessedHTMLIndex = closeTagIdx + closeTagLength;
        // the change is handled; exit
        break;
      } else if (startIndex >= tag.plainTextBeginIndex && oldPlainTextEndIndex < plainTextEndIndex) {
        // the change is between tag
        // TODO: should be updated with editing for the mention tag as there shouldn't be possibility to add something in begginging
        console.log('updateHTML 1.2 result', result);
        if (tag.subTags !== undefined && tag.subTags.length !== 0 && tag.content) {
          // with subtags

          // before the tag content
          const stringBefore = htmlText.substring(lastProcessedHTMLIndex, tag.openTagIdx + tag.openTagBody.length);
          lastProcessedHTMLIndex = closeTagIdx;

          const content = updateHTML(
            tag.content,
            oldPlainText,
            newPlainText,
            tag.subTags,
            startIndex - mentionTagLength,
            oldPlainTextEndIndex - mentionTagLength,
            processedChange,
            mentionTrigger
          );
          result += stringBefore + content;
          break;
        } else {
          // no subtags
          const startChangeDiff = startIndex - tag.plainTextBeginIndex - mentionTagLength;
          const endChangeDiff = oldPlainTextEndIndex - tag.plainTextBeginIndex - mentionTagLength;
          result +=
            htmlText.substring(lastProcessedHTMLIndex, tag.openTagIdx + tag.openTagBody.length + startChangeDiff) +
            processedChange;

          processedChange = '';
          lastProcessedHTMLIndex = tag.openTagIdx + tag.openTagBody.length + endChangeDiff;
          // the change is handled; exit
          break;
        }
      } else if (startIndex > tag.plainTextBeginIndex && oldPlainTextEndIndex > plainTextEndIndex) {
        console.log('updateHTML 1.3 result', result);
        //the change started in the tag but finishes somewhere further
        const startChangeDiff = startIndex - tag.plainTextBeginIndex - mentionTagLength;
        if (tag.subTags !== undefined && tag.subTags.length !== 0 && tag.content !== undefined) {
          // with subtags

          // before the tag content
          const stringBefore = htmlText.substring(lastProcessedHTMLIndex, tag.openTagIdx + tag.openTagBody.length);
          lastProcessedHTMLIndex = closeTagIdx;

          const content = updateHTML(
            tag.content,
            oldPlainText,
            newPlainText,
            tag.subTags,
            startIndex - mentionTagLength,
            oldPlainTextEndIndex - mentionTagLength,
            processedChange,
            mentionTrigger
          );
          result += stringBefore + content;
          //proceed with the next calculations
        } else {
          // no subtags
          result += htmlText.substring(
            lastProcessedHTMLIndex,
            tag.openTagIdx + tag.openTagBody.length + startChangeDiff
          );
          lastProcessedHTMLIndex = closeTagIdx;
          //proceed with the next calculations
        }
      } else if (startIndex < tag.plainTextBeginIndex && oldPlainTextEndIndex > plainTextEndIndex) {
        console.log('updateHTML 1.4 result', result);
        // the change starts before  the tag and finishes after it

        // tag should be removed, no matter if there are subtags
        // no need to save anything between lastProcessedHTMLIndex and closeTagIdx + closeTagLength
        lastProcessedHTMLIndex = closeTagIdx + closeTagLength;
        //proceed with the next calculations
      } else if (startIndex === tag.plainTextBeginIndex && oldPlainTextEndIndex > plainTextEndIndex) {
        console.log('updateHTML 1.5 result', result);
        // the change starts in the tag and finishes after it
        // tag should be removed, no matter if there are subtags
        result += htmlText.substring(lastProcessedHTMLIndex, tag.openTagIdx);
        // processedChange shouldn't be updated as it will be added after the tag
        lastProcessedHTMLIndex = closeTagIdx + closeTagLength;
        //proceed with the next calculations
      } else if (startIndex < tag.plainTextBeginIndex && oldPlainTextEndIndex < plainTextEndIndex) {
        console.log('updateHTML 1.6 result', result);
        // the change  starts before the tag and ends in a tag
        if (tag.subTags !== undefined && tag.subTags.length !== 0 && tag.content !== undefined) {
          // with subtags

          // before the tag content
          const stringBefore = htmlText.substring(lastProcessedHTMLIndex, tag.openTagIdx + tag.openTagBody.length);
          lastProcessedHTMLIndex = closeTagIdx;

          const content = updateHTML(
            tag.content,
            oldPlainText,
            newPlainText,
            tag.subTags,
            startIndex - mentionTagLength,
            oldPlainTextEndIndex - mentionTagLength,
            processedChange,
            mentionTrigger
          );
          result += stringBefore + content;
        } else {
          // no subtags
          result +=
            htmlText.substring(lastProcessedHTMLIndex, tag.openTagIdx + tag.openTagBody.length) + processedChange;
          processedChange = '';
          const endChangeDiff = plainTextEndIndex - oldPlainTextEndIndex;
          // as change may be before the end of the tag, we need to add the rest of the tag
          lastProcessedHTMLIndex = closeTagIdx - endChangeDiff;
        }
        // the change is handled; exit
        break;
      } else if (startIndex > tag.plainTextBeginIndex && oldPlainTextEndIndex === plainTextEndIndex) {
        console.log('updateHTML 1.7 result', result);
        // the change  starts in the tag and ends at the end of a tag
        if (tag.subTags !== undefined && tag.subTags.length !== 0 && tag.content !== undefined) {
          // with subtags

          // before the tag content
          const stringBefore = htmlText.substring(lastProcessedHTMLIndex, tag.openTagIdx + tag.openTagBody.length);
          lastProcessedHTMLIndex = closeTagIdx;

          const content = updateHTML(
            tag.content,
            oldPlainText,
            newPlainText,
            tag.subTags,
            startIndex - mentionTagLength,
            oldPlainTextEndIndex - mentionTagLength,
            processedChange,
            mentionTrigger
          );
          result += stringBefore + content;
          break;
        } else {
          // no subtags
          const startChangeDiff = startIndex - tag.plainTextBeginIndex - mentionTagLength;
          result +=
            htmlText.substring(lastProcessedHTMLIndex, tag.openTagIdx + tag.openTagBody.length + startChangeDiff) +
            processedChange;
          processedChange = '';
          lastProcessedHTMLIndex = closeTagIdx;
          // the change is handled; exit
          break;
        }
      }
      lastProcessedPlainTextTagEndIndex = plainTextEndIndex;
    }
    if (i === tags.length - 1 && oldPlainTextEndIndex >= plainTextEndIndex) {
      console.log('updateHTML 2 result', result);
      //the last tag should handle the end of the change if needed
      const endChangeDiff = oldPlainTextEndIndex - plainTextEndIndex;
      if (startIndex >= plainTextEndIndex) {
        const startChangeDiff = startIndex - plainTextEndIndex;
        result +=
          htmlText.substring(lastProcessedHTMLIndex, closeTagIdx + closeTagLength + startChangeDiff) + processedChange;
      } else {
        result += htmlText.substring(lastProcessedHTMLIndex, closeTagIdx + closeTagLength) + processedChange;
      }
      processedChange = '';
      lastProcessedHTMLIndex = closeTagIdx + closeTagLength + endChangeDiff;
      // the change is handled; exit
      // break is not required here as this is the last element but added for consistency
      break;
    }
  }

  if (lastProcessedHTMLIndex < htmlText.length) {
    result += htmlText.substring(lastProcessedHTMLIndex);
  }

  console.log('updateHTML result "', result, '"');
  return result;
};

/* @conditional-compile-remove(mention) */
/**
 * Given the oldText and newText, find the start index, old end index and new end index for the changes
 *
 * @param oldText - the old text
 * @param newText - the new text
 * @param selectionEnd - the end of the selection
 * @returns change start index, old end index and new end index. The old and new end indexes are exclusive.
 * @private
 */
const findStringsDiffIndexes = (
  oldText: string,
  newText: string,
  selectionEnd: number // should be a valid position in the input field
): { changeStart: number; oldChangeEnd: number; newChangeEnd: number } => {
  const newTextLength = newText.length;
  const oldTextLength = oldText.length;
  let changeStart = 0;
  let newChangeEnd = newTextLength;
  let oldChangeEnd = oldTextLength;
  const length = Math.min(newTextLength, oldTextLength, selectionEnd);

  for (let i = 0; i < length; i++) {
    if (newText[i] !== oldText[i]) {
      // the symbol with changeStart index is updated
      changeStart = i;
      break;
    } else if (i === length - 1 && newText[i] === oldText[i]) {
      // the symbol is added at the end of inputTextValue
      changeStart = length;
      break;
    }
  }
  if (oldTextLength < newTextLength) {
    //insert or replacement
    if (oldTextLength === changeStart) {
      // when change was at the end of string
      // Change is found
      newChangeEnd = newTextLength;
      oldChangeEnd = oldTextLength;
    } else {
      for (let i = 1; i < newTextLength && oldTextLength - i >= changeStart; i++) {
        newChangeEnd = newTextLength - i - 1;
        oldChangeEnd = oldTextLength - i - 1;

        if (newText[newChangeEnd] !== oldText[oldChangeEnd]) {
          // Change is found
          break;
        }
      }
      // make indexes exclusive
      newChangeEnd += 1;
      oldChangeEnd += 1;
    }
  } else if (oldTextLength > newTextLength) {
    //deletion or replacement
    if (newTextLength === changeStart) {
      // when change was at the end of string
      // Change is found
      newChangeEnd = newTextLength;
      oldChangeEnd = oldTextLength;
    } else {
      for (let i = 1; i < oldTextLength && newTextLength - i >= changeStart; i++) {
        newChangeEnd = newTextLength - i - 1;
        oldChangeEnd = oldTextLength - i - 1;
        if (newText[newChangeEnd] !== oldText[oldChangeEnd]) {
          // Change is found
          break;
        }
      }
      // make indexes exclusive
      newChangeEnd += 1;
      oldChangeEnd += 1;
    }
  } else {
    //replacement
    for (let i = 1; i < oldTextLength && oldTextLength - i >= changeStart; i++) {
      newChangeEnd = newTextLength - i - 1;
      oldChangeEnd = oldTextLength - i - 1;

      if (newText[newChangeEnd] !== oldText[oldChangeEnd]) {
        // Change is found
        break;
      }
    }
    // make indexes exclusive if they aren't equal to the length of the string
    if (newChangeEnd !== newText.length) {
      newChangeEnd += 1;
    }
    if (oldChangeEnd !== oldText.length) {
      oldChangeEnd += 1;
    }
  }
  return { changeStart, oldChangeEnd, newChangeEnd };
};

/* @conditional-compile-remove(mention) */
const htmlStringForMentionSuggestion = (suggestion: Mention): string => {
  const idHTML = ' id ="' + suggestion.id + '"';
  const displayText = suggestion.displayText || '';
  const displayTextHTML = ' displayText ="' + displayText + '"';
  return '<msft-mention' + idHTML + displayTextHTML + '>' + displayText + '</msft-mention>';
};

/* @conditional-compile-remove(mention) */
type TagData = {
  tagType: string; // The type of tag (e.g. msft-mention)
  openTagIdx: number; // Start of the tag relative to the parent content
  openTagBody: string; // Complete open tag body
  content?: string; // All content between the open and close tags
  closeTagIdx?: number; // Start of the close tag relative to the parent content
  subTags?: TagData[]; // Any child tags
  plainTextBeginIndex?: number; // Absolute index of the open tag start should be in plain text
  plainTextEndIndex?: number; // Absolute index of the close tag start should be in plain text
};

/* @conditional-compile-remove(mention) */
type HtmlTagType = 'open' | 'close' | 'self-closing';
/* @conditional-compile-remove(mention) */
type HtmlTag = {
  content: string;
  startIdx: number;
  type: HtmlTagType;
};

/* @conditional-compile-remove(mention) */
/**
 * Parse the text and return the tags and the plain text in one go
 * @param text - The text to parse for HTML tags
 * @param trigger The trigger to show for the msft-mention tag in plain text
 *
 * @returns An array of tags and the plain text representation
 */
const textToTagParser = (text: string, trigger: string): [TagData[], string] => {
  const tags: TagData[] = []; // Tags passed back to the caller
  const tagParseStack: TagData[] = []; // Local stack to use while parsing

  let plainTextRepresentation = '';

  let parseIndex = 0;
  while (parseIndex < text.length) {
    // console.log('Parsing at index ' + parseIndex + ' of ' + text.length);
    const foundHtmlTag = findNextHtmlTag(text, parseIndex);

    if (!foundHtmlTag) {
      if (parseIndex !== 0) {
        // Add the remaining text to the plain text representation
        plainTextRepresentation += text.substring(parseIndex);
      } else {
        plainTextRepresentation = text;
      }
      break;
    }

    if (foundHtmlTag.type === 'open' || foundHtmlTag.type === 'self-closing') {
      const nextTag = parseOpenTag(foundHtmlTag.content, foundHtmlTag.startIdx);
      // Add the plain text between the last tag and this one found
      plainTextRepresentation += text.substring(parseIndex, foundHtmlTag.startIdx);
      nextTag.plainTextBeginIndex = plainTextRepresentation.length;

      if (foundHtmlTag.type === 'open') {
        tagParseStack.push(nextTag);
      } else {
        // console.log('Found self-closing tag: ' + foundHtmlTag.content);
        nextTag.content = '';
        nextTag.plainTextBeginIndex = plainTextRepresentation.length;
        nextTag.plainTextEndIndex = plainTextRepresentation.length;
        addTag(nextTag, tagParseStack, tags);
      }
    }

    if (foundHtmlTag.type === 'close') {
      // console.log('Found close tag: ' + foundHtmlTag.content);
      const currentOpenTag = tagParseStack.pop();
      const closeTagType = foundHtmlTag.content.substring(2, foundHtmlTag.content.length - 1).toLowerCase();

      if (currentOpenTag && currentOpenTag.tagType === closeTagType) {
        // console.log('closing tag: ' + currentOpenTag.tagType + '');

        // Tag startIdx is absolute to the text. This is updated later to be relative to the parent tag
        currentOpenTag.content = text.substring(
          currentOpenTag.openTagIdx + currentOpenTag.openTagBody.length,
          foundHtmlTag.startIdx
        );

        // Insert the plain text pieces for the sub tags
        if (currentOpenTag.tagType === 'msft-mention') {
          plainTextRepresentation =
            plainTextRepresentation.slice(0, currentOpenTag.plainTextBeginIndex) +
            trigger +
            plainTextRepresentation.slice(currentOpenTag.plainTextBeginIndex);
        }

        if (!currentOpenTag.subTags) {
          plainTextRepresentation += currentOpenTag.content;
        } else if (currentOpenTag.subTags.length > 0) {
          // Add text after the last tag
          const lastSubTag = currentOpenTag.subTags[currentOpenTag.subTags.length - 1];
          const startOfRemainingText =
            (lastSubTag.closeTagIdx ?? lastSubTag.openTagIdx) + lastSubTag.tagType.length + 3;
          const trailingText = currentOpenTag.content.substring(startOfRemainingText);
          plainTextRepresentation += trailingText;
        }

        currentOpenTag.plainTextEndIndex = plainTextRepresentation.length;
        addTag(currentOpenTag, tagParseStack, tags);
      } else {
        console.error(
          'Unexpected close tag found. Got "' +
            closeTagType +
            '" but expected "' +
            tagParseStack[tagParseStack.length - 1]?.tagType +
            '"'
        );
      }
    }

    // Update parsing index; move past the end of the close tag
    parseIndex = foundHtmlTag.startIdx + foundHtmlTag.content.length;
  } // While parseIndex < text.length loop

  return [tags, plainTextRepresentation];
};

/* @conditional-compile-remove(mention) */
const parseOpenTag = (tag: string, startIdx: number): TagData => {
  const tagType = tag
    .substring(1, tag.length - 1)
    .split(' ')[0]
    .toLowerCase()
    .replace('/', '');
  return {
    tagType,
    openTagIdx: startIdx,
    openTagBody: tag
  };
};

/* @conditional-compile-remove(mention) */
const findNextHtmlTag = (text: string, startIndex: number): HtmlTag | undefined => {
  const tagStartIndex = text.indexOf('<', startIndex);
  if (tagStartIndex === -1) {
    // No more tags
    return undefined;
  }
  const tagEndIndex = text.indexOf('>', tagStartIndex);
  if (tagEndIndex === -1) {
    // No close tag
    return undefined;
  }
  const tag = text.substring(tagStartIndex, tagEndIndex + 1);
  let type: HtmlTagType = 'open';
  if (tag[1] === '/') {
    type = 'close';
  } else if (tag[tag.length - 2] === '/') {
    type = 'self-closing';
  }
  return {
    content: tag,
    startIdx: tagStartIndex,
    type
  };
};

/* @conditional-compile-remove(mention) */
const addTag = (tag: TagData, parseStack: TagData[], tags: TagData[]): void => {
  // Add as sub-tag to the parent stack tag, if there is one
  const parentTag = parseStack[parseStack.length - 1];

  if (!parentTag) {
    // Look at the previous tag added to get the offset.
    const prevTag = tags[tags.length - 1];
    if (!!prevTag && prevTag.closeTagIdx) {
      tag.openTagIdx = prevTag.closeTagIdx + prevTag.tagType.length + 3;
    } // Else case not needed, as the first tag relative is the same as the absolute
  } else {
    // Adjust the open tag index to be relative to the parent tag
    const parentContentStartIdx = parentTag.openTagIdx + parentTag.openTagBody.length;
    const relativeIdx = tag.openTagIdx - parentContentStartIdx;
    tag.openTagIdx = relativeIdx;
  }

  if (!tag.closeTagIdx) {
    // If the tag is self-closing, the close tag is the same as the open tag
    if (tag.openTagBody[tag.openTagBody.length - 2] === '/') {
      tag.closeTagIdx = tag.openTagIdx;
    } else {
      // Otherwise, the close tag index is the open tag index + the open tag body + the content length
      tag.closeTagIdx = tag.openTagIdx + tag.openTagBody.length + (tag.content ?? []).length;
    }
  }

  // Put the tag where it belongs
  if (!parentTag) {
    tags.push(tag);
  } else {
    if (!parentTag.subTags) {
      parentTag.subTags = [tag];
    } else {
      parentTag.subTags.push(tag);
    }
  }
};<|MERGE_RESOLUTION|>--- conflicted
+++ resolved
@@ -173,11 +173,7 @@
         textFieldRef?.current?.setSelectionEnd(caretIndex);
       }
     },
-<<<<<<< HEAD
-    [caretIndex, textFieldRef]
-=======
     [textFieldRef, caretIndex]
->>>>>>> 62f91c6a
   );
 
   /* @conditional-compile-remove(mention) */
@@ -373,11 +369,8 @@
           }}
           /* @conditional-compile-remove(mention) */
           onSelect={(e) => {
-<<<<<<< HEAD
             console.log('updateHTML onSelect selectionEnd', e.currentTarget.selectionEnd);
             console.log('updateHTML selectionStart', e.currentTarget.selectionStart);
-=======
->>>>>>> 62f91c6a
             if (caretIndex !== null) {
               e.currentTarget.setSelectionRange(caretIndex, caretIndex);
               setCaretIndex(null);
@@ -540,44 +533,6 @@
   );
 };
 
-/* @conditional-compile-remove(mention) */
-/**
- * Find mention tag if selection is inside of it
- *
- * @private
- */
-const findMentionTagForSelection = (tags: TagData[], selection: number): TagData | undefined => {
-  let mentionTag: TagData | undefined = undefined;
-  for (let i = 0; i < tags.length; i++) {
-    const tag = tags[i];
-    let plainTextEndIndex = 0;
-    if (tag.plainTextEndIndex !== undefined && tag.closeTagIdx !== undefined) {
-      // close tag exists
-      plainTextEndIndex = tag.plainTextEndIndex;
-    } else if (tag.plainTextBeginIndex !== undefined) {
-      //no close tag
-      plainTextEndIndex = tag.plainTextBeginIndex;
-    }
-    if (tag.subTags !== undefined && tag.subTags.length !== 0) {
-      const selectedTag = findMentionTagForSelection(tag.subTags, selection);
-      if (selectedTag !== undefined) {
-        mentionTag = selectedTag;
-        break;
-      }
-    } else if (
-      tag.tagType === 'msft-mention' &&
-      tag.plainTextBeginIndex !== undefined &&
-      tag.plainTextBeginIndex < selection &&
-      selection < plainTextEndIndex
-    ) {
-      console.log('updateHTML selection', selection);
-      mentionTag = tag;
-      break;
-    }
-  }
-  return mentionTag;
-};
-
 /**
  * Go through the text and update it with the changed text
  *
