// Copyright (c) Microsoft Corporation.
// Licensed under the MIT license.

import React, { useState, ReactNode, FormEvent, useCallback, useRef } from 'react';
/* @conditional-compile-remove(mention) */
import { useEffect } from 'react';
/* @conditional-compile-remove(mention) */
import { ComponentStrings, useLocale } from '../localization';

import {
  Stack,
  TextField,
  mergeStyles,
  IStyle,
  ITextField,
  concatStyleSets,
  IconButton,
  TooltipHost,
  ICalloutContentStyles
} from '@fluentui/react';
import { BaseCustomStyles } from '../types';
import {
  inputBoxStyle,
  inputBoxWrapperStyle,
  inputButtonStyle,
  textFieldStyle,
  textContainerStyle,
  inlineButtonsContainerStyle,
  newLineButtonsContainerStyle,
  inputBoxNewLineSpaceAffordance,
  inputButtonTooltipStyle
} from './styles/InputBoxComponent.style';
/* @conditional-compile-remove(mention) */
import { Caret } from 'textarea-caret-ts';
import { isDarkThemed } from '../theming/themeUtils';
import { useTheme } from '../theming';
/* @conditional-compile-remove(mention) */
import { MentionLookupOptions, _MentionPopover, Mention } from './MentionPopover';
/* @conditional-compile-remove(mention) */
import { useDebouncedCallback } from 'use-debounce';
/* @conditional-compile-remove(mention) */
const defaultMentionTrigger = '@';
/**
 * @private
 */
export interface InputBoxStylesProps extends BaseCustomStyles {
  /** Styles for the text field. */
  textField?: IStyle;

  /** Styles for the system message; These styles will be ignored when a custom system message component is provided. */
  systemMessage?: IStyle;

  /** Styles for customizing the container of the text field */
  textFieldContainer?: IStyle;
}

type InputBoxComponentProps = {
  children: ReactNode;
  /**
   * Inline child elements passed in. Setting to false will mean they are on a new line.
   */
  inlineChildren: boolean;
  'data-ui-id'?: string;
  id?: string;
  textValue: string; // This could be plain text or HTML.
  onChange: (event?: FormEvent<HTMLInputElement | HTMLTextAreaElement>, newValue?: string) => void;
  textFieldRef?: React.RefObject<ITextField>;
  inputClassName?: string;
  placeholderText?: string;
  supportNewline?: boolean;
  maxLength: number;
  onKeyDown?: (ev: React.KeyboardEvent<HTMLInputElement | HTMLTextAreaElement>) => void;
  onEnterKeyDown?: () => void;
  errorMessage?: string | React.ReactElement;
  disabled?: boolean;
  styles?: InputBoxStylesProps;
  autoFocus?: 'sendBoxTextField';
  /* @conditional-compile-remove(mention) */
  mentionLookupOptions?: MentionLookupOptions;
};

/**
 * @private
 */
export const InputBoxComponent = (props: InputBoxComponentProps): JSX.Element => {
  const {
    styles,
    id,
    'data-ui-id': dataUiId,
    textValue,
    onChange,
    textFieldRef,
    placeholderText,
    onKeyDown,
    onEnterKeyDown,
    supportNewline,
    inputClassName,
    errorMessage,
    disabled,
    children,
    /* @conditional-compile-remove(mention) */
    mentionLookupOptions
  } = props;
  const inputBoxRef = useRef<HTMLDivElement>(null);

  /* @conditional-compile-remove(mention) */
  // Current suggestion list, provided by the callback
  const [mentionSuggestions, setMentionSuggestions] = useState<Mention[]>([]);
  /* @conditional-compile-remove(mention) */
  // Current suggestion list, provided by the callback
  const [activeSuggestionIndex, setActiveSuggestionIndex] = useState<number | undefined>(undefined);

  /* @conditional-compile-remove(mention) */
  // Index of the current trigger character in the text field
  const [currentTriggerStartIndex, setCurrentTriggerStartIndex] = useState<number>(-1);
  /* @conditional-compile-remove(mention) */
  const [inputTextValue, setInputTextValue] = useState<string>('');
  /* @conditional-compile-remove(mention) */
  const [tagsValue, setTagsValue] = useState<TagData[]>([]);
  /* @conditional-compile-remove(mention) */
  const [selectionStartValue, setSelectionStartValue] = useState<number | null>(null);
  /* @conditional-compile-remove(mention) */
  const [selectionEndValue, setSelectionEndValue] = useState<number | null>(null);
  /* @conditional-compile-remove(mention) */
  const [shouldHandleOnMouseDownDuringSelect, setShouldHandleOnMouseDownDuringSelect] = useState<boolean>(true);

  /* @conditional-compile-remove(mention) */
  // Caret position in the text field
  const [caretPosition, setCaretPosition] = useState<Caret.Position | undefined>(undefined);
  /* @conditional-compile-remove(mention) */
  // Index of where the caret is in the text field
  const [caretIndex, setCaretIndex] = useState<number | undefined>(undefined);
  /* @conditional-compile-remove(mention) */
  const localeStrings = useLocale().strings;

  /* @conditional-compile-remove(mention) */
<<<<<<< HEAD
  const updateMentionSuggestions = useCallback((suggestions: Mention[]) => {
    setMentionSuggestions(suggestions);
  }, []);
=======
  const updateMentionSuggestions = useCallback(
    (suggestions: Mention[]) => {
      setMentionSuggestions(suggestions);
      if (caretIndex !== undefined) {
        textFieldRef?.current?.setSelectionEnd(caretIndex);
      }
    },
    [textFieldRef, caretIndex]
  );
>>>>>>> fcc5fd20

  /* @conditional-compile-remove(mention) */
  // Parse the text and get the plain text version to display in the input box
  useEffect(() => {
    const trigger = mentionLookupOptions?.trigger || defaultMentionTrigger;
    const [tags, plainText] = textToTagParser(textValue, trigger);
<<<<<<< HEAD
    console.log('textValue <- html', textValue);
    setInputTextValue(plainText);
    console.log('tags', tags);
    console.log('plainText', plainText);
=======
    setInputTextValue(plainText);
>>>>>>> fcc5fd20
    setTagsValue(tags);
    updateMentionSuggestions([]);
  }, [textValue, mentionLookupOptions?.trigger, updateMentionSuggestions]);

  const mergedRootStyle = mergeStyles(inputBoxWrapperStyle, styles?.root);
  const mergedTextFiledStyle = mergeStyles(
    inputBoxStyle,
    inputClassName,
    props.inlineChildren ? {} : inputBoxNewLineSpaceAffordance
  );

  const mergedTextContainerStyle = mergeStyles(textContainerStyle, styles?.textFieldContainer);
  const mergedTextFieldStyle = concatStyleSets(textFieldStyle, {
    fieldGroup: styles?.textField,
    errorMessage: styles?.systemMessage
  });

  /* @conditional-compile-remove(mention) */
  const onSuggestionSelected = useCallback(
    (suggestion: Mention) => {
      let selectionEnd = textFieldRef?.current?.selectionEnd || -1;
      if (selectionEnd < 0) {
        selectionEnd = 0;
      } else if (selectionEnd > inputTextValue.length) {
        selectionEnd = inputTextValue.length;
      }
      const oldPlainText = inputTextValue;
      const mention = htmlStringForMentionSuggestion(suggestion, localeStrings);

      // update plain text with the mention html text
      const newPlainText =
        inputTextValue.substring(0, currentTriggerStartIndex) + mention + inputTextValue.substring(selectionEnd);
      const triggerText = mentionLookupOptions?.trigger ?? defaultMentionTrigger;
      // update html text with updated plain text
      const [updatedHTML] = updateHTML(
        textValue,
        oldPlainText,
        newPlainText,
        tagsValue,
        currentTriggerStartIndex,
        selectionEnd,
        mention,
        triggerText
      );
      const displayName = getDisplayNameForMentionSuggestion(suggestion, localeStrings);
      // Move the caret in the text field to the end of the mention plain text
<<<<<<< HEAD
      console.log('onSuggestionSelected', currentTriggerStartIndex, displayName.length, triggerText.length);
      setCaretIndex(currentTriggerStartIndex + displayName.length + triggerText.length);
      setCurrentTriggerStartIndex(-1);
      updateMentionSuggestions([]);
      textFieldRef?.current?.focus();
=======
      setCaretIndex(selectionEnd + displayName.length);
      setCurrentTriggerStartIndex(-1);
      updateMentionSuggestions([]);
>>>>>>> fcc5fd20
      setActiveSuggestionIndex(undefined);
      onChange && onChange(undefined, updatedHTML);
    },
    [
      textFieldRef,
      inputTextValue,
      currentTriggerStartIndex,
      mentionLookupOptions?.trigger,
      onChange,
      textValue,
      tagsValue,
      /* @conditional-compile-remove(mention) */
      updateMentionSuggestions,
      /* @conditional-compile-remove(mention) */
      localeStrings
    ]
  );

  const onTextFieldKeyDown = useCallback(
    (ev: React.KeyboardEvent<HTMLInputElement | HTMLTextAreaElement>) => {
      // Uses KeyCode 229 and which code 229 to determine if the press of the enter key is from a composition session or not (Safari only)
      if (ev.nativeEvent.isComposing || ev.nativeEvent.keyCode === 229 || ev.nativeEvent.which === 229) {
        return;
      }
      if (ev.key === 'ArrowUp') {
        ev.preventDefault();
        /* @conditional-compile-remove(mention) */
        if (mentionSuggestions.length > 0) {
          const newActiveIndex =
            activeSuggestionIndex === undefined
              ? mentionSuggestions.length - 1
              : Math.max(activeSuggestionIndex - 1, 0);
          setActiveSuggestionIndex(newActiveIndex);
        }
      } else if (ev.key === 'ArrowDown') {
        ev.preventDefault();
        /* @conditional-compile-remove(mention) */
        if (mentionSuggestions.length > 0) {
          const newActiveIndex =
            activeSuggestionIndex === undefined
              ? 0
              : Math.min(activeSuggestionIndex + 1, mentionSuggestions.length - 1);
          setActiveSuggestionIndex(newActiveIndex);
        }
      }
      if (ev.key === 'Enter' && (ev.shiftKey === false || !supportNewline)) {
        ev.preventDefault();

        // If we are looking up a mention, select the focused suggestion
        /* @conditional-compile-remove(mention) */
        if (mentionSuggestions.length > 0 && activeSuggestionIndex !== undefined) {
          const selectedMention = mentionSuggestions[activeSuggestionIndex];
          if (selectedMention) {
            onSuggestionSelected(selectedMention);
            return;
          }
        }

        onEnterKeyDown && onEnterKeyDown();
      }
      onKeyDown && onKeyDown(ev);
    },
    [
      onEnterKeyDown,
      onKeyDown,
      supportNewline,
      /* @conditional-compile-remove(mention) */
      mentionSuggestions,
      /* @conditional-compile-remove(mention) */
      activeSuggestionIndex,
      /* @conditional-compile-remove(mention) */
      onSuggestionSelected
    ]
  );

  /* @conditional-compile-remove(mention) */
  const debouncedQueryUpdate = useDebouncedCallback(async (query: string) => {
    const suggestions = (await mentionLookupOptions?.onQueryUpdated(query)) ?? [];
    if (suggestions.length === 0) {
      setActiveSuggestionIndex(undefined);
    } else if (activeSuggestionIndex === undefined) {
      setActiveSuggestionIndex(0);
    }
    updateMentionSuggestions(suggestions);
  }, 500);

  /* @conditional-compile-remove(mention) */
  useEffect(() => {
    return () => {
      debouncedQueryUpdate.cancel();
    };
  }, [debouncedQueryUpdate]);

  /* @conditional-compile-remove(mention) */
  const handleOnChange = useCallback(
<<<<<<< HEAD
    async (
      event: React.FormEvent<HTMLInputElement | HTMLTextAreaElement>,
      tagsValue: TagData[],
      htmlTextValue: string,
      inputTextValue: string,
      currentTriggerStartIndex: number,
      currentSelectionEnd?: number | undefined,
      updatedValue?: string | undefined
    ): Promise<void> => {
=======
    async (event: React.FormEvent<HTMLInputElement | HTMLTextAreaElement>, updatedValue?: string): Promise<void> => {
>>>>>>> fcc5fd20
      const newValue = updatedValue ?? '';
      const triggerText = mentionLookupOptions?.trigger ?? defaultMentionTrigger;

      const newTextLength = newValue.length;
<<<<<<< HEAD
      let selectionEnd = currentSelectionEnd ?? -1;
      selectionEnd = Math.max(0, selectionEnd);
      selectionEnd = Math.min(selectionEnd, newTextLength);
=======
      let selectionEnd = textFieldRef?.current?.selectionEnd || -1;
      selectionEnd = Math.max(0, selectionEnd);
      selectionEnd = Math.min(selectionEnd, newTextLength - 1);
>>>>>>> fcc5fd20

      // If we are enabled for lookups,
      if (mentionLookupOptions !== undefined) {
        // Look at the range of the change for a trigger character
        const triggerPriorIndex = newValue.lastIndexOf(triggerText, selectionEnd - 1);
        // Update the caret position, if not doing a lookup
        setCaretPosition(Caret.getRelativePosition(event.currentTarget));

        if (triggerPriorIndex !== undefined) {
          // trigger is found
          const isSpaceBeforeTrigger = newValue.substring(triggerPriorIndex - 1, triggerPriorIndex) === ' ';
          const wordAtSelection = newValue.substring(triggerPriorIndex, selectionEnd);
          let tagIndex = currentTriggerStartIndex;
          if (!isSpaceBeforeTrigger && triggerPriorIndex !== 0) {
            //no space before the trigger <- continuation of the previous word
            tagIndex = -1;
            setCurrentTriggerStartIndex(tagIndex);
          } else if (wordAtSelection === triggerText) {
            // start of the mention
            tagIndex = selectionEnd - triggerText.length;
            if (tagIndex < 0) {
              tagIndex = 0;
            }
            setCurrentTriggerStartIndex(tagIndex);
          }

          if (tagIndex === -1) {
            updateMentionSuggestions([]);
          } else {
            // In the middle of a @mention lookup
            if (tagIndex > -1) {
              const query = wordAtSelection.substring(triggerText.length, wordAtSelection.length);
              if (query !== undefined) {
                await debouncedQueryUpdate(query);
              }
            }
          }
        }
      }
      let result = '';
      if (tagsValue.length === 0) {
<<<<<<< HEAD
        // no tags in the string, htmlTextValue is a sting
        result = newValue;
      } else {
        // there are tags in the text value, htmlTextValue is html string
=======
        // no tags in the string, textValue is a sting
        result = newValue;
      } else {
        // there are tags in the text value, textValue is html string
>>>>>>> fcc5fd20
        const { changeStart, oldChangeEnd, newChangeEnd } = findStringsDiffIndexes(
          inputTextValue,
          newValue,
          selectionEnd
        );
        // get updated html string
        const change = newValue.substring(changeStart, newChangeEnd);
        const [updatedHTML, updatedChangeNewEndIndex] = updateHTML(
<<<<<<< HEAD
          htmlTextValue,
=======
          textValue,
>>>>>>> fcc5fd20
          inputTextValue,
          newValue,
          tagsValue,
          changeStart,
          oldChangeEnd,
          change,
          triggerText
        );
        result = updatedHTML;
        if (updatedChangeNewEndIndex !== null) {
          if (
            (change.length === 1 && event.currentTarget.selectionStart === event.currentTarget.selectionEnd) || // simple input
            (change.length === 0 && newChangeEnd === changeStart) //delete
          ) {
            setCaretIndex(updatedChangeNewEndIndex);
          }
        }
      }

      onChange && onChange(event, result);
    },
<<<<<<< HEAD
    [onChange, mentionLookupOptions, setCaretIndex, setCaretPosition, updateMentionSuggestions, debouncedQueryUpdate]
=======
    [
      onChange,
      mentionLookupOptions,
      tagsValue,
      textValue,
      inputTextValue,
      currentTriggerStartIndex,
      setCaretIndex,
      setCaretPosition,
      updateMentionSuggestions,
      debouncedQueryUpdate,
      textFieldRef
    ]
>>>>>>> fcc5fd20
  );

  /* @conditional-compile-remove(mention) */
  const updateSelectionIndexesWithMentionIfNeeded = (
    event: FormEvent<HTMLInputElement | HTMLTextAreaElement>
  ): void => {
    let updatedStartIndex = event.currentTarget.selectionStart;
    let updatedEndIndex = event.currentTarget.selectionEnd;
    if (
      event.currentTarget.selectionStart === event.currentTarget.selectionEnd &&
      event.currentTarget.selectionStart !== null &&
      event.currentTarget.selectionStart !== -1
    ) {
      const mentionTag = findMentionTagForSelection(tagsValue, event.currentTarget.selectionStart);
<<<<<<< HEAD
      if (
        mentionTag !== undefined &&
        mentionTag.plainTextBeginIndex !== undefined &&
        (event.currentTarget.selectionStart > mentionTag.plainTextBeginIndex ||
          (mentionTag.plainTextEndIndex !== undefined &&
            //TODO: check if -1 is needed
            event.currentTarget.selectionStart < mentionTag.plainTextEndIndex)) // - 1 because mentionTag.plainTextEndIndex is the next symbol after the mention
      ) {
=======
      if (mentionTag !== undefined && mentionTag.plainTextBeginIndex !== undefined) {
>>>>>>> fcc5fd20
        if (selectionStartValue === null) {
          updatedStartIndex = mentionTag.plainTextBeginIndex;
          updatedEndIndex = mentionTag.plainTextEndIndex ?? mentionTag.plainTextBeginIndex;
        } else {
          const newSelectionIndex = findNewSelectionIndexForMention(
            mentionTag,
            inputTextValue,
            event.currentTarget.selectionStart,
            selectionStartValue
          );

          updatedStartIndex = newSelectionIndex;
          updatedEndIndex = newSelectionIndex;
        }
      }
    } else if (event.currentTarget.selectionStart !== event.currentTarget.selectionEnd) {
      // Both e.currentTarget.selectionStart !== selectionStartValue and e.currentTarget.selectionEnd !== selectionEndValue can be true when a user selects a text by double click
      if (event.currentTarget.selectionStart !== null && event.currentTarget.selectionStart !== selectionStartValue) {
        // the selection start is changed
<<<<<<< HEAD
        //TODO: is there another check should be here as in the previous if?
=======
>>>>>>> fcc5fd20
        const mentionTag = findMentionTagForSelection(tagsValue, event.currentTarget.selectionStart);
        if (mentionTag !== undefined && mentionTag.plainTextBeginIndex !== undefined) {
          //TODO: here it takes -1 when it shouldn't, update selectionstart and end with mouse move and or touch move
          updatedStartIndex = findNewSelectionIndexForMention(
            mentionTag,
            inputTextValue,
            event.currentTarget.selectionStart,
            selectionStartValue ?? -1
          );
        }
      }
      if (event.currentTarget.selectionEnd !== null && event.currentTarget.selectionEnd !== selectionEndValue) {
        // the selection end is changed
        const mentionTag = findMentionTagForSelection(tagsValue, event.currentTarget.selectionEnd);
        if (mentionTag !== undefined && mentionTag.plainTextBeginIndex !== undefined) {
          //TODO: here it takes -1 when it shouldn't, update selectionstart and end with mouse move and or touch move
          updatedEndIndex = findNewSelectionIndexForMention(
            mentionTag,
            inputTextValue,
            event.currentTarget.selectionEnd,
            selectionEndValue ?? -1
          );
        }
      }
    }
    // e.currentTarget.selectionDirection should be set to handle shift + arrow keys
    if (event.currentTarget.selectionDirection === null) {
<<<<<<< HEAD
      console.log('updateSelectionIndexesWithMentionIfNeeded, event.currentTarget.selectionDirection === null');
      event.currentTarget.setSelectionRange(updatedStartIndex, updatedEndIndex);
    } else {
      console.log('updateSelectionIndexesWithMentionIfNeeded, event.currentTarget.selectionDirection !== null');
=======
      event.currentTarget.setSelectionRange(updatedStartIndex, updatedEndIndex);
    } else {
>>>>>>> fcc5fd20
      event.currentTarget.setSelectionRange(updatedStartIndex, updatedEndIndex, event.currentTarget.selectionDirection);
    }
    setSelectionStartValue(updatedStartIndex);
    setSelectionEndValue(updatedEndIndex);
  };

  const getInputFieldTextValue = (): string => {
    /* @conditional-compile-remove(mention) */
    return inputTextValue;
    return textValue;
  };

  return (
    <Stack className={mergedRootStyle}>
      <div className={mergedTextContainerStyle}>
        {
          /* @conditional-compile-remove(mention) */ mentionSuggestions.length > 0 && (
            <_MentionPopover
              suggestions={mentionSuggestions}
              activeSuggestionIndex={activeSuggestionIndex}
              target={inputBoxRef}
              targetPositionOffset={caretPosition}
              onRenderSuggestionItem={mentionLookupOptions?.onRenderSuggestionItem}
              onSuggestionSelected={onSuggestionSelected}
              onDismiss={() => {
                updateMentionSuggestions([]);
              }}
            />
          )
        }
        <TextField
          autoFocus={props.autoFocus === 'sendBoxTextField'}
          data-ui-id={dataUiId}
          multiline
          autoAdjustHeight
          multiple={false}
          resizable={false}
          componentRef={textFieldRef}
          id={id}
          inputClassName={mergedTextFiledStyle}
          placeholder={placeholderText}
          value={getInputFieldTextValue()}
          onChange={(e, newValue) => {
            /* @conditional-compile-remove(mention) */
            setInputTextValue(newValue ?? '');
            /* @conditional-compile-remove(mention) */
<<<<<<< HEAD
            handleOnChange(
              e,
              tagsValue,
              textValue,
              inputTextValue,
              currentTriggerStartIndex,
              e.currentTarget.selectionEnd === null ? undefined : e.currentTarget.selectionEnd,
              newValue
            );
=======
            handleOnChange(e, newValue);
>>>>>>> fcc5fd20
            /* @conditional-compile-remove(mention) */
            return;
            onChange(e, newValue);
          }}
          /* @conditional-compile-remove(mention) */
          onSelect={(e) => {
<<<<<<< HEAD
            console.log(
              'onSelect',
              'caretIndex',
              caretIndex,
              'selectionStart',
              e.currentTarget.selectionStart,
              'selectionEnd',
              e.currentTarget.selectionEnd,
              'inputTextValue.length',
              inputTextValue.length
            );
            if (caretIndex !== undefined) {
              let updatedCaretIndex = caretIndex;
              updatedCaretIndex = Math.min(0, updatedCaretIndex);
              //TODO: check if -1 is needed
              updatedCaretIndex = Math.max(inputTextValue.length, updatedCaretIndex);
              if (e.currentTarget.selectionDirection !== null) {
                console.log('onSelect, event.currentTarget.selectionDirection !== null');
                e.currentTarget.setSelectionRange(
                  updatedCaretIndex,
                  updatedCaretIndex,
                  e.currentTarget.selectionDirection
                );
              } else {
                console.log('onSelect, event.currentTarget.selectionDirection === null');
                e.currentTarget.setSelectionRange(updatedCaretIndex, updatedCaretIndex);
              }
=======
            if (caretIndex !== undefined) {
              e.currentTarget.setSelectionRange(caretIndex, caretIndex);
>>>>>>> fcc5fd20
              setCaretIndex(undefined);
              return;
            }
            //TODO: need to check to navigate before/after space correctly in tag + when selecting by mouse
            /* @conditional-compile-remove(mention) */
            if (
              shouldHandleOnMouseDownDuringSelect &&
              e.currentTarget.selectionStart !== null &&
              e.currentTarget.selectionStart === e.currentTarget.selectionEnd
            ) {
              // handle mention click
              const mentionTag = findMentionTagForSelection(tagsValue, e.currentTarget.selectionStart);
              if (mentionTag !== undefined && mentionTag.plainTextBeginIndex !== undefined) {
                if (e.currentTarget.selectionDirection === null) {
<<<<<<< HEAD
                  console.log('onSelect, event.currentTarget.selectionDirection === null 2');
=======
>>>>>>> fcc5fd20
                  e.currentTarget.setSelectionRange(
                    mentionTag.plainTextBeginIndex,
                    mentionTag.plainTextEndIndex ?? mentionTag.plainTextBeginIndex
                  );
                } else {
<<<<<<< HEAD
                  console.log('onSelect, event.currentTarget.selectionDirection !== null 2');
=======
>>>>>>> fcc5fd20
                  e.currentTarget.setSelectionRange(
                    mentionTag.plainTextBeginIndex,
                    mentionTag.plainTextEndIndex ?? mentionTag.plainTextBeginIndex,
                    e.currentTarget.selectionDirection
                  );
                }
                setSelectionStartValue(mentionTag.plainTextBeginIndex);
                setSelectionEndValue(mentionTag.plainTextEndIndex ?? mentionTag.plainTextBeginIndex);
              } else {
                setSelectionStartValue(e.currentTarget.selectionStart);
                setSelectionEndValue(e.currentTarget.selectionEnd);
              }
            } else {
<<<<<<< HEAD
              console.log('onSelect updateSelectionIndexesWithMentionIfNeeded');
=======
>>>>>>> fcc5fd20
              updateSelectionIndexesWithMentionIfNeeded(e);
            }
            /* @conditional-compile-remove(mention) */
            setShouldHandleOnMouseDownDuringSelect(false);
          }}
          onMouseDown={() => {
            // as events order is onMouseDown -> onSelect -> onClick
            // onClick and onMouseDown can't handle clicking on mention event because
            // onClick has wrong range as it's called after onSelect
            // onMouseDown doesn't have correct selectionRange yet
            // so we need to handle onMouseDown to prevent onSelect default behavior
            /* @conditional-compile-remove(mention) */
            setShouldHandleOnMouseDownDuringSelect(true);
          }}
          onTouchStart={() => {
            // see onMouseDown for more details
            /* @conditional-compile-remove(mention) */
            setShouldHandleOnMouseDownDuringSelect(true);
          }}
          autoComplete="off"
          onKeyDown={onTextFieldKeyDown}
          styles={mergedTextFieldStyle}
          disabled={disabled}
          errorMessage={errorMessage}
          elementRef={inputBoxRef}
        />
        <Stack
          horizontal
          className={mergeStyles(props.inlineChildren ? inlineButtonsContainerStyle : newLineButtonsContainerStyle)}
        >
          {children}
        </Stack>
      </div>
    </Stack>
  );
};

/**
 * Props for displaying a send button besides the text input area.
 *
 * @private
 */
export type InputBoxButtonProps = {
  onRenderIcon: (isHover: boolean) => JSX.Element;
  onClick: (e: React.MouseEvent<HTMLDivElement, MouseEvent>) => void;
  className?: string;
  id?: string;
  ariaLabel?: string;
  tooltipContent?: string;
};

/**
 * @private
 */
export const InputBoxButton = (props: InputBoxButtonProps): JSX.Element => {
  const { onRenderIcon, onClick, ariaLabel, className, id, tooltipContent } = props;
  const [isHover, setIsHover] = useState(false);
  const mergedButtonStyle = mergeStyles(inputButtonStyle, className);

  const theme = useTheme();
  const calloutStyle: Partial<ICalloutContentStyles> = { root: { padding: 0 }, calloutMain: { padding: '0.5rem' } };

  // Place callout with no gap between it and the button.
  const calloutProps = {
    gapSpace: 0,
    styles: calloutStyle,
    backgroundColor: isDarkThemed(theme) ? theme.palette.neutralLighter : ''
  };
  return (
    <TooltipHost hostClassName={inputButtonTooltipStyle} content={tooltipContent} calloutProps={{ ...calloutProps }}>
      <IconButton
        className={mergedButtonStyle}
        ariaLabel={ariaLabel}
        onClick={onClick}
        id={id}
        onMouseEnter={() => {
          setIsHover(true);
        }}
        onMouseLeave={() => {
          setIsHover(false);
        }}
        onRenderIcon={() => onRenderIcon(isHover)}
      />
    </TooltipHost>
  );
};

/* @conditional-compile-remove(mention) */
/**
 * Find mention tag if selection is inside of it
 *
 * @private
 */
const findMentionTagForSelection = (tags: TagData[], selection: number): TagData | undefined => {
  let mentionTag: TagData | undefined = undefined;
  for (let i = 0; i < tags.length; i++) {
    const tag = tags[i];
    let plainTextEndIndex = 0;
    if (tag.plainTextEndIndex !== undefined && tag.closeTagIdx !== undefined) {
      // close tag exists
      plainTextEndIndex = tag.plainTextEndIndex;
    } else if (tag.plainTextBeginIndex !== undefined) {
      //no close tag
      plainTextEndIndex = tag.plainTextBeginIndex;
    }
    if (tag.subTags !== undefined && tag.subTags.length !== 0) {
      const selectedTag = findMentionTagForSelection(tag.subTags, selection);
      if (selectedTag !== undefined) {
        mentionTag = selectedTag;
        break;
      }
    } else if (
      tag.tagType === 'msft-mention' &&
      tag.plainTextBeginIndex !== undefined &&
      tag.plainTextBeginIndex < selection &&
      selection < plainTextEndIndex
    ) {
      mentionTag = tag;
      break;
    }
  }
  return mentionTag;
};

/* @conditional-compile-remove(mention) */
/**
 * Go through tags and find a new the selection index if it is inside of a mention tag
 *
 * @private
 */
const findNewSelectionIndexForMention = (
  tag: TagData,
  textValue: string,
  selection: number,
  previousSelection: number
): number => {
  if (
    tag.plainTextBeginIndex === undefined ||
    tag.tagType !== 'msft-mention' ||
    selection === previousSelection ||
    tag.plainTextEndIndex === undefined
  ) {
    return selection;
  }
  let spaceIndex = 0;
  if (selection <= previousSelection) {
    // the cursor is moved to the left
    spaceIndex = textValue.lastIndexOf(' ', selection ?? 0);
    if (spaceIndex === -1) {
      // no space before the selection
      spaceIndex = tag.plainTextBeginIndex;
    }
  } else {
    // the cursor is moved to the right
    spaceIndex = textValue.indexOf(' ', selection ?? 0);
    if (spaceIndex === -1) {
      // no space after the selection
      spaceIndex = tag.plainTextEndIndex ?? tag.plainTextBeginIndex;
    }
  }

  if (spaceIndex < tag.plainTextBeginIndex) {
    spaceIndex = tag.plainTextBeginIndex;
  } else if (spaceIndex > tag.plainTextEndIndex) {
    spaceIndex = tag.plainTextEndIndex;
  }
  return spaceIndex;
};

/* @conditional-compile-remove(mention) */
/**
 * Handle mention tag edit and by word deleting
 *
 * @private
 */
const handleMentionTagUpdate = (
  htmlText: string,
  oldPlainText: string,
  lastProcessedHTMLIndex: number,
  processedChange: string,
  tag: TagData,
  closeTagIdx: number,
  closeTagLength: number,
  plainTextEndIndex: number,
  startIndex: number,
  oldPlainTextEndIndex: number,
  mentionTagLength: number
): [resultValue: string, updatedChange: string, htmlIndex: number, plainTextSelectionEndIndex: number | null] => {
  if (tag.tagType !== 'msft-mention' || tag.plainTextBeginIndex === undefined) {
    return ['', processedChange, lastProcessedHTMLIndex, null];
  }
  let result = '';
  let plainTextSelectionEndIndex: number | null = null;
  let rangeStart: number;
  let rangeEnd: number;
  // check if space symbol is handled in case if string looks like '<1 2 3>'
  let isSpaceLengthHandled = false;
  rangeStart = oldPlainText.lastIndexOf(' ', startIndex);
  if (rangeStart !== -1 && rangeStart !== undefined && rangeStart > tag.plainTextBeginIndex) {
    isSpaceLengthHandled = true;
  }
  rangeEnd = oldPlainText.indexOf(' ', oldPlainTextEndIndex);
  if (rangeEnd === -1 || rangeEnd === undefined) {
    // check if space symbol is not found
    rangeEnd = plainTextEndIndex;
  } else if (!isSpaceLengthHandled) {
    // +1 to include the space symbol
    rangeEnd += 1;
  }
  isSpaceLengthHandled = true;

  if (rangeStart === -1 || rangeStart === undefined || rangeStart < tag.plainTextBeginIndex) {
    rangeStart = tag.plainTextBeginIndex;
  }
  if (rangeEnd > plainTextEndIndex) {
    rangeEnd = plainTextEndIndex;
  }

  if (rangeStart === tag.plainTextBeginIndex && rangeEnd === plainTextEndIndex) {
    // the whole tag should be removed
    result += htmlText.substring(lastProcessedHTMLIndex, tag.openTagIdx) + processedChange;
    plainTextSelectionEndIndex = tag.plainTextBeginIndex + processedChange.length;
    processedChange = '';
    lastProcessedHTMLIndex = closeTagIdx + closeTagLength;
  } else {
    // only part of the tag should be removed
    let startChangeDiff = 0;
    let endChangeDiff = 0;
    // need to check only rangeStart > tag.plainTextBeginIndex as when rangeStart === tag.plainTextBeginIndex startChangeDiff = 0 and mentionTagLength shouldn't be subtracted
    if (rangeStart > tag.plainTextBeginIndex) {
      startChangeDiff = rangeStart - tag.plainTextBeginIndex - mentionTagLength;
    }
    endChangeDiff = rangeEnd - tag.plainTextBeginIndex - mentionTagLength;
    result += htmlText.substring(lastProcessedHTMLIndex, tag.openTagIdx + tag.openTagBody.length + startChangeDiff);
<<<<<<< HEAD
    plainTextSelectionEndIndex = rangeStart + processedChange.length;
=======
    // plainTextSelectionEndIndex = rangeStart + processedChange.length;
>>>>>>> fcc5fd20
    lastProcessedHTMLIndex = tag.openTagIdx + tag.openTagBody.length + endChangeDiff;
    // processed change should not be changed as it should be added after the tag
  }
  return [result, processedChange, lastProcessedHTMLIndex, plainTextSelectionEndIndex];
};

/* @conditional-compile-remove(mention) */
/**
 * Go through the text and update it with the changed text
 *
 * @private
 */
const updateHTML = (
  htmlText: string,
  oldPlainText: string,
  newPlainText: string,
  tags: TagData[],
  startIndex: number,
  oldPlainTextEndIndex: number,
  change: string,
  mentionTrigger: string
): [string, number | null] => {
  let result = '';
  if (tags.length === 0) {
    // no tags added yet
    return [newPlainText, null];
  }
  if (startIndex === 0 && oldPlainTextEndIndex === oldPlainText.length) {
    // the whole text is changed
    return [newPlainText, null];
  }
  let lastProcessedHTMLIndex = 0;
  // the value can be updated with empty string when the change covers more than 1 place (tag + before or after the tag)
  // in this case change won't be added as part of the tag
  // e.g.: change is before and partially in tag => change will be added before the tag and outdated text in the tag will be removed
  // e.g.: change is after and partially in tag => change will be added after the tag and outdated text in the tag will be removed
  // e.g.: change is on the beginning of the tag => change will be added before the tag
  // e.g.: change is on the end of the tag => change will be added to the tag if it's not mention and after the tag if it's mention
  let processedChange = change;
  // end tag plain text index of the last processed tag
  let lastProcessedPlainTextTagEndIndex = 0;
  // as some tags/text can be removed fully, selectionEnd should be updated correctly
  let changeNewEndIndex: number | null = null;

  for (let i = 0; i < tags.length; i++) {
    const tag = tags[i];
    if (tag.plainTextBeginIndex === undefined) {
      continue;
    }
    // all plain text indexes includes trigger length for the mention that shouldn't be included in
    // htmlText.substring because html strings don't include the trigger
    // mentionTagLength will be set only for 'msft-mention', otherwise should be 0
    let mentionTagLength = 0;
    let isMentionTag = false;
    if (tag.tagType === 'msft-mention') {
      mentionTagLength = mentionTrigger.length;
      isMentionTag = true;
    }

<<<<<<< HEAD
    // change start is before the open tag
=======
    //change start is before the open tag
>>>>>>> fcc5fd20
    if (startIndex <= tag.plainTextBeginIndex) {
      // Math.max(lastProcessedPlainTextTagEndIndex, startIndex) is used as startIndex may not be in [[previous tag].plainTextEndIndex - tag.plainTextBeginIndex] range
      const startChangeDiff = tag.plainTextBeginIndex - Math.max(lastProcessedPlainTextTagEndIndex, startIndex);
      result += htmlText.substring(lastProcessedHTMLIndex, tag.openTagIdx - startChangeDiff) + processedChange;
      if (oldPlainTextEndIndex <= tag.plainTextBeginIndex) {
        // the whole change is before tag start
        // oldPlainTextEndIndex already includes mentionTag length
        const endChangeDiff = tag.plainTextBeginIndex - oldPlainTextEndIndex;
        lastProcessedHTMLIndex = tag.openTagIdx - endChangeDiff;
        processedChange = '';
        // the change is handled; exit
        break;
      } else {
        // change continues in the tag
        lastProcessedHTMLIndex = tag.openTagIdx;
        processedChange = '';
        // proceed to the next check
      }
    }
    let plainTextEndIndex = 0;
    let closeTagIdx = 0;
    let closeTagLength = 0;
    if (tag.plainTextEndIndex !== undefined && tag.closeTagIdx !== undefined) {
      // close tag exists
      plainTextEndIndex = tag.plainTextEndIndex;
      closeTagIdx = tag.closeTagIdx;
      // tag.tagType.length + </>
      closeTagLength = tag.tagType.length + 3;
    } else {
      // no close tag
      plainTextEndIndex = tag.plainTextBeginIndex;
      closeTagIdx = tag.openTagIdx + tag.openTagBody.length;
      closeTagLength = 0;
    }

    if (startIndex < plainTextEndIndex) {
      // change started before the end tag
      if (startIndex <= tag.plainTextBeginIndex && oldPlainTextEndIndex === plainTextEndIndex) {
        // the change is a tag or starts before the tag
        // tag should be removed, no matter if there are subtags
        result += htmlText.substring(lastProcessedHTMLIndex, tag.openTagIdx) + processedChange;
        processedChange = '';
        lastProcessedHTMLIndex = closeTagIdx + closeTagLength;
        // the change is handled; exit
        break;
      } else if (startIndex >= tag.plainTextBeginIndex && oldPlainTextEndIndex < plainTextEndIndex) {
        // edge case: the change is between tag
        if (isMentionTag) {
          if (change !== '') {
            // mention tag should be deleted when user tries to edit it
            result += htmlText.substring(lastProcessedHTMLIndex, tag.openTagIdx) + processedChange;
            changeNewEndIndex = tag.plainTextBeginIndex + processedChange.length;
            processedChange = '';
            lastProcessedHTMLIndex = closeTagIdx + closeTagLength;
          } else {
            const [resultValue, updatedChange, htmlIndex, plainTextSelectionEndIndex] = handleMentionTagUpdate(
              htmlText,
              oldPlainText,
              lastProcessedHTMLIndex,
              processedChange,
              tag,
              closeTagIdx,
              closeTagLength,
              plainTextEndIndex,
              startIndex,
              oldPlainTextEndIndex,
              mentionTagLength
            );
            result += resultValue;
            changeNewEndIndex = plainTextSelectionEndIndex;
            processedChange = updatedChange;
            lastProcessedHTMLIndex = htmlIndex;
          }
          // the change is handled; exit
          break;
        } else if (tag.subTags !== undefined && tag.subTags.length !== 0 && tag.content) {
          // with subtags
          // before the tag content
          const stringBefore = htmlText.substring(lastProcessedHTMLIndex, tag.openTagIdx + tag.openTagBody.length);
          lastProcessedHTMLIndex = closeTagIdx;
          const [content, updatedChangeNewEndIndex] = updateHTML(
            tag.content,
            oldPlainText,
            newPlainText,
            tag.subTags,
            startIndex - mentionTagLength,
            oldPlainTextEndIndex - mentionTagLength,
            processedChange,
            mentionTrigger
          );
          result += stringBefore + content;
          changeNewEndIndex = updatedChangeNewEndIndex;
          break;
        } else {
          // no subtags
          const startChangeDiff = startIndex - tag.plainTextBeginIndex - mentionTagLength;
          const endChangeDiff = oldPlainTextEndIndex - tag.plainTextBeginIndex - mentionTagLength;
          result +=
            htmlText.substring(lastProcessedHTMLIndex, tag.openTagIdx + tag.openTagBody.length + startChangeDiff) +
            processedChange;
          processedChange = '';
          lastProcessedHTMLIndex = tag.openTagIdx + tag.openTagBody.length + endChangeDiff;
          // the change is handled; exit
          break;
        }
      } else if (startIndex > tag.plainTextBeginIndex && oldPlainTextEndIndex > plainTextEndIndex) {
<<<<<<< HEAD
        // the change started in the tag but finishes somewhere further
=======
        //the change started in the tag but finishes somewhere further
>>>>>>> fcc5fd20
        const startChangeDiff = startIndex - tag.plainTextBeginIndex - mentionTagLength;
        if (isMentionTag) {
          const [resultValue, updatedChange, htmlIndex] = handleMentionTagUpdate(
            htmlText,
            oldPlainText,
            lastProcessedHTMLIndex,
            oldPlainText.substring(startIndex, startIndex + 1) !== ' ' && change === '' ? ' ' : '', // if substring !== ' ' && change is empty -> the change should be " " and not empty string but " " wasn't included in change; otherwise the part of mention should be just deleted without processedChange update
            tag,
            closeTagIdx,
            closeTagLength,
            plainTextEndIndex,
            startIndex,
            oldPlainTextEndIndex,
            mentionTagLength
          );
          result += resultValue;
          lastProcessedHTMLIndex = htmlIndex;
          processedChange = updatedChange;
          // no need to handle plainTextSelectionEndIndex as the change will be added later
          // proceed with the next calculations
<<<<<<< HEAD
          // proceed with the next calculations
=======
>>>>>>> fcc5fd20
        } else if (tag.subTags !== undefined && tag.subTags.length !== 0 && tag.content !== undefined) {
          // with subtags
          // before the tag content
          const stringBefore = htmlText.substring(lastProcessedHTMLIndex, tag.openTagIdx + tag.openTagBody.length);
          lastProcessedHTMLIndex = closeTagIdx;
          const [content] = updateHTML(
            tag.content,
            oldPlainText,
            newPlainText,
            tag.subTags,
            startIndex - mentionTagLength,
            oldPlainTextEndIndex - mentionTagLength,
            '', // the part of the tag should be just deleted without processedChange update and change will be added after this tag
            mentionTrigger
          );
          result += stringBefore + content;
          // proceed with the next calculations
<<<<<<< HEAD
          // proceed with the next calculations
=======
>>>>>>> fcc5fd20
        } else {
          // no subtags
          result += htmlText.substring(
            lastProcessedHTMLIndex,
            tag.openTagIdx + tag.openTagBody.length + startChangeDiff
          );
          lastProcessedHTMLIndex = closeTagIdx;
          // proceed with the next calculations
        }
      } else if (startIndex < tag.plainTextBeginIndex && oldPlainTextEndIndex > plainTextEndIndex) {
        // the change starts before  the tag and finishes after it
        // tag should be removed, no matter if there are subtags
        // no need to save anything between lastProcessedHTMLIndex and closeTagIdx + closeTagLength
        lastProcessedHTMLIndex = closeTagIdx + closeTagLength;
        // proceed with the next calculations
<<<<<<< HEAD
        // proceed with the next calculations
=======
>>>>>>> fcc5fd20
      } else if (startIndex === tag.plainTextBeginIndex && oldPlainTextEndIndex > plainTextEndIndex) {
        // the change starts in the tag and finishes after it
        // tag should be removed, no matter if there are subtags
        result += htmlText.substring(lastProcessedHTMLIndex, tag.openTagIdx);
        // processedChange shouldn't be updated as it will be added after the tag
        lastProcessedHTMLIndex = closeTagIdx + closeTagLength;
        // proceed with the next calculations
      } else if (startIndex < tag.plainTextBeginIndex && oldPlainTextEndIndex < plainTextEndIndex) {
        // the change  starts before the tag and ends in a tag
        if (isMentionTag) {
          const [resultValue, , htmlIndex] = handleMentionTagUpdate(
            htmlText,
            oldPlainText,
            lastProcessedHTMLIndex,
            '', // the part of mention should be just deleted without processedChange update
            tag,
            closeTagIdx,
            closeTagLength,
            plainTextEndIndex,
            startIndex,
            oldPlainTextEndIndex,
            mentionTagLength
          );
          changeNewEndIndex = tag.plainTextBeginIndex;
          result += resultValue;
          lastProcessedHTMLIndex = htmlIndex;
        } else if (tag.subTags !== undefined && tag.subTags.length !== 0 && tag.content !== undefined) {
          // with subtags
          // before the tag content
          const stringBefore = htmlText.substring(lastProcessedHTMLIndex, tag.openTagIdx + tag.openTagBody.length);
          lastProcessedHTMLIndex = closeTagIdx;
          const [content] = updateHTML(
            tag.content,
            oldPlainText,
            newPlainText,
            tag.subTags,
            startIndex - mentionTagLength,
            oldPlainTextEndIndex - mentionTagLength,
            processedChange, // processedChange should equal '' and the part of the tag should be deleted as the change was handled before this tag
            mentionTrigger
          );
          result += stringBefore + content;
        } else {
          // no subtags
          result +=
            htmlText.substring(lastProcessedHTMLIndex, tag.openTagIdx + tag.openTagBody.length) + processedChange;
          processedChange = '';
          // oldPlainTextEndIndex already includes mentionTag length
          const endChangeDiff = plainTextEndIndex - oldPlainTextEndIndex;
          // as change may be before the end of the tag, we need to add the rest of the tag
          lastProcessedHTMLIndex = closeTagIdx - endChangeDiff;
        }
        // the change is handled; exit
        break;
      } else if (startIndex > tag.plainTextBeginIndex && oldPlainTextEndIndex === plainTextEndIndex) {
        // the change  starts in the tag and ends at the end of a tag
        if (isMentionTag) {
          if (change !== '' && startIndex === plainTextEndIndex) {
            // non empty change at the end of the mention tag to be added after the mention tag
            result += htmlText.substring(lastProcessedHTMLIndex, closeTagIdx + closeTagLength) + processedChange;
            changeNewEndIndex = plainTextEndIndex + processedChange.length;
            processedChange = '';
            lastProcessedHTMLIndex = closeTagIdx + closeTagLength;
          } else if (change !== '') {
            // mention tag should be deleted when user tries to edit it
            result += htmlText.substring(lastProcessedHTMLIndex, tag.openTagIdx) + processedChange;
            changeNewEndIndex = tag.plainTextBeginIndex + processedChange.length;
            processedChange = '';
            lastProcessedHTMLIndex = closeTagIdx + closeTagLength;
          } else {
            const [resultValue, updatedChange, htmlIndex, plainTextSelectionEndIndex] = handleMentionTagUpdate(
              htmlText,
              oldPlainText,
              lastProcessedHTMLIndex,
              processedChange,
              tag,
              closeTagIdx,
              closeTagLength,
              plainTextEndIndex,
              startIndex,
              oldPlainTextEndIndex,
              mentionTagLength
            );
            result += resultValue;
            processedChange = updatedChange;
            lastProcessedHTMLIndex = htmlIndex;
            changeNewEndIndex = plainTextSelectionEndIndex;
          }
          // the change is handled; exit
          break;
        } else if (tag.subTags !== undefined && tag.subTags.length !== 0 && tag.content !== undefined) {
          // with subtags
          // before the tag content
          const stringBefore = htmlText.substring(lastProcessedHTMLIndex, tag.openTagIdx + tag.openTagBody.length);
          lastProcessedHTMLIndex = closeTagIdx;
          const [content, updatedChangeNewEndIndex] = updateHTML(
            tag.content,
            oldPlainText,
            newPlainText,
            tag.subTags,
            startIndex - mentionTagLength,
            oldPlainTextEndIndex - mentionTagLength,
            processedChange,
            mentionTrigger
          );
          result += stringBefore + content;
          changeNewEndIndex = updatedChangeNewEndIndex;
          break;
        } else {
          // no subtags
          const startChangeDiff = startIndex - tag.plainTextBeginIndex - mentionTagLength;
          result +=
            htmlText.substring(lastProcessedHTMLIndex, tag.openTagIdx + tag.openTagBody.length + startChangeDiff) +
            processedChange;
          processedChange = '';
          lastProcessedHTMLIndex = closeTagIdx;
          // the change is handled; exit
          break;
        }
      }
      lastProcessedPlainTextTagEndIndex = plainTextEndIndex;
    }

    if (i === tags.length - 1 && oldPlainTextEndIndex >= plainTextEndIndex) {
      // the last tag should handle the end of the change if needed
      // oldPlainTextEndIndex already includes mentionTag length
      const endChangeDiff = oldPlainTextEndIndex - plainTextEndIndex;
      if (startIndex >= plainTextEndIndex) {
        const startChangeDiff = startIndex - plainTextEndIndex;
        result +=
          htmlText.substring(lastProcessedHTMLIndex, closeTagIdx + closeTagLength + startChangeDiff) + processedChange;
      } else {
        result += htmlText.substring(lastProcessedHTMLIndex, closeTagIdx + closeTagLength) + processedChange;
      }
      processedChange = '';
      lastProcessedHTMLIndex = closeTagIdx + closeTagLength + endChangeDiff;
      // the change is handled; exit
      // break is not required here as this is the last element but added for consistency
      break;
    }
  }

  if (lastProcessedHTMLIndex < htmlText.length) {
    result += htmlText.substring(lastProcessedHTMLIndex);
  }

  return [result, changeNewEndIndex];
};

/* @conditional-compile-remove(mention) */
/**
 * Given the oldText and newText, find the start index, old end index and new end index for the changes
 *
 * @param oldText - the old text
 * @param newText - the new text
 * @param selectionEnd - the end of the selection
 * @returns change start index, old end index and new end index. The old and new end indexes are exclusive.
 * @private
 */
const findStringsDiffIndexes = (
  oldText: string,
  newText: string,
  selectionEnd: number // should be a valid position in the input field
): { changeStart: number; oldChangeEnd: number; newChangeEnd: number } => {
  const newTextLength = newText.length;
  const oldTextLength = oldText.length;
  let changeStart = 0;
  let newChangeEnd = newTextLength;
  let oldChangeEnd = oldTextLength;
  const length = Math.min(newTextLength, oldTextLength, selectionEnd);

  for (let i = 0; i < length; i++) {
    if (newText[i] !== oldText[i]) {
      // the symbol with changeStart index is updated
      changeStart = i;
      break;
    } else if (i === length - 1 && newText[i] === oldText[i]) {
      // the symbol is added at the end of inputTextValue
      changeStart = length;
      break;
    }
  }
  if (oldTextLength < newTextLength) {
    //insert or replacement
    if (oldTextLength === changeStart) {
      // when change was at the end of string
      // Change is found
      newChangeEnd = newTextLength;
      oldChangeEnd = oldTextLength;
    } else {
      for (let i = 1; i < newTextLength && oldTextLength - i >= changeStart; i++) {
        newChangeEnd = newTextLength - i - 1;
        oldChangeEnd = oldTextLength - i - 1;

        if (newText[newChangeEnd] !== oldText[oldChangeEnd]) {
          // Change is found
          break;
        }
      }
      // make indexes exclusive
      newChangeEnd += 1;
      oldChangeEnd += 1;
    }
  } else if (oldTextLength > newTextLength) {
    //deletion or replacement
    if (newTextLength === changeStart) {
      // when change was at the end of string
      // Change is found
      newChangeEnd = newTextLength;
      oldChangeEnd = oldTextLength;
    } else {
      for (let i = 1; i < oldTextLength && newTextLength - i >= changeStart; i++) {
        newChangeEnd = newTextLength - i - 1;
        oldChangeEnd = oldTextLength - i - 1;
        if (newText[newChangeEnd] !== oldText[oldChangeEnd]) {
          // Change is found
          break;
        }
      }
      // make indexes exclusive
      newChangeEnd += 1;
      oldChangeEnd += 1;
    }
  } else {
    //replacement
    for (let i = 1; i < oldTextLength && oldTextLength - i >= changeStart; i++) {
      newChangeEnd = newTextLength - i - 1;
      oldChangeEnd = oldTextLength - i - 1;

      if (newText[newChangeEnd] !== oldText[oldChangeEnd]) {
        // Change is found
        break;
      }
    }
    // make indexes exclusive if they aren't equal to the length of the string
    if (newChangeEnd !== newText.length) {
      newChangeEnd += 1;
    }
    if (oldChangeEnd !== oldText.length) {
      oldChangeEnd += 1;
    }
  }
  return { changeStart, oldChangeEnd, newChangeEnd };
};

/* @conditional-compile-remove(mention) */
const htmlStringForMentionSuggestion = (suggestion: Mention, localeStrings: ComponentStrings): string => {
  const idHTML = ' id ="' + suggestion.id + '"';
  const displayTextHTML = ' displayText ="' + suggestion.displayText + '"';
  const displayText = getDisplayNameForMentionSuggestion(suggestion, localeStrings);
  return '<msft-mention' + idHTML + displayTextHTML + '>' + displayText + '</msft-mention>';
};

/* @conditional-compile-remove(mention) */
const getDisplayNameForMentionSuggestion = (suggestion: Mention, localeStrings: ComponentStrings): string => {
  const displayNamePlaceholder = localeStrings.participantItem.displayNamePlaceholder;
  return suggestion.displayText !== '' ? suggestion.displayText : displayNamePlaceholder ?? '';
};

/* @conditional-compile-remove(mention) */
type TagData = {
  tagType: string; // The type of tag (e.g. msft-mention)
  openTagIdx: number; // Start of the tag relative to the parent content
  openTagBody: string; // Complete open tag body
  content?: string; // All content between the open and close tags
  closeTagIdx?: number; // Start of the close tag relative to the parent content
  subTags?: TagData[]; // Any child tags
  plainTextBeginIndex?: number; // Absolute index of the open tag start should be in plain text
  plainTextEndIndex?: number; // Absolute index of the close tag start should be in plain text
};

/* @conditional-compile-remove(mention) */
type HtmlTagType = 'open' | 'close' | 'self-closing';
/* @conditional-compile-remove(mention) */
type HtmlTag = {
  content: string;
  startIdx: number;
  type: HtmlTagType;
};

/* @conditional-compile-remove(mention) */
/**
 * Parse the text and return the tags and the plain text in one go
 * @param text - The text to parse for HTML tags
 * @param trigger The trigger to show for the msft-mention tag in plain text
 *
 * @returns An array of tags and the plain text representation
 */
const textToTagParser = (text: string, trigger: string): [TagData[], string] => {
  const tags: TagData[] = []; // Tags passed back to the caller
  const tagParseStack: TagData[] = []; // Local stack to use while parsing

  let plainTextRepresentation = '';

  let parseIndex = 0;
  while (parseIndex < text.length) {
    const foundHtmlTag = findNextHtmlTag(text, parseIndex);

    if (!foundHtmlTag) {
      if (parseIndex !== 0) {
        // Add the remaining text to the plain text representation
        plainTextRepresentation += text.substring(parseIndex);
      } else {
        plainTextRepresentation = text;
      }
      break;
    }

    if (foundHtmlTag.type === 'open' || foundHtmlTag.type === 'self-closing') {
      const nextTag = parseOpenTag(foundHtmlTag.content, foundHtmlTag.startIdx);
      // Add the plain text between the last tag and this one found
      plainTextRepresentation += text.substring(parseIndex, foundHtmlTag.startIdx);
      nextTag.plainTextBeginIndex = plainTextRepresentation.length;

      if (foundHtmlTag.type === 'open') {
        tagParseStack.push(nextTag);
      } else {
        nextTag.content = '';
        nextTag.plainTextBeginIndex = plainTextRepresentation.length;
        nextTag.plainTextEndIndex = plainTextRepresentation.length;
        addTag(nextTag, tagParseStack, tags);
      }
    }

    if (foundHtmlTag.type === 'close') {
      const currentOpenTag = tagParseStack.pop();
      const closeTagType = foundHtmlTag.content.substring(2, foundHtmlTag.content.length - 1).toLowerCase();

      if (currentOpenTag && currentOpenTag.tagType === closeTagType) {
        // Tag startIdx is absolute to the text. This is updated later to be relative to the parent tag
        currentOpenTag.content = text.substring(
          currentOpenTag.openTagIdx + currentOpenTag.openTagBody.length,
          foundHtmlTag.startIdx
        );

        // Insert the plain text pieces for the sub tags
        if (currentOpenTag.tagType === 'msft-mention') {
          plainTextRepresentation =
            plainTextRepresentation.slice(0, currentOpenTag.plainTextBeginIndex) +
            trigger +
            plainTextRepresentation.slice(currentOpenTag.plainTextBeginIndex);
        }

        if (!currentOpenTag.subTags) {
          plainTextRepresentation += currentOpenTag.content;
        } else if (currentOpenTag.subTags.length > 0) {
          // Add text after the last tag
          const lastSubTag = currentOpenTag.subTags[currentOpenTag.subTags.length - 1];
          const startOfRemainingText =
            (lastSubTag.closeTagIdx ?? lastSubTag.openTagIdx) + lastSubTag.tagType.length + 3;
          const trailingText = currentOpenTag.content.substring(startOfRemainingText);
          plainTextRepresentation += trailingText;
        }

        currentOpenTag.plainTextEndIndex = plainTextRepresentation.length;
        addTag(currentOpenTag, tagParseStack, tags);
      } else {
        console.error(
          'Unexpected close tag found. Got "' +
            closeTagType +
            '" but expected "' +
            tagParseStack[tagParseStack.length - 1]?.tagType +
            '"'
        );
      }
    }

    // Update parsing index; move past the end of the close tag
    parseIndex = foundHtmlTag.startIdx + foundHtmlTag.content.length;
  } // While parseIndex < text.length loop

  return [tags, plainTextRepresentation];
};

/* @conditional-compile-remove(mention) */
const parseOpenTag = (tag: string, startIdx: number): TagData => {
  const tagType = tag
    .substring(1, tag.length - 1)
    .split(' ')[0]
    .toLowerCase()
    .replace('/', '');
  return {
    tagType,
    openTagIdx: startIdx,
    openTagBody: tag
  };
};

/* @conditional-compile-remove(mention) */
const findNextHtmlTag = (text: string, startIndex: number): HtmlTag | undefined => {
  const tagStartIndex = text.indexOf('<', startIndex);
  if (tagStartIndex === -1) {
    // No more tags
    return undefined;
  }
  const tagEndIndex = text.indexOf('>', tagStartIndex);
  if (tagEndIndex === -1) {
    // No close tag
    return undefined;
  }
  const tag = text.substring(tagStartIndex, tagEndIndex + 1);
  let type: HtmlTagType = 'open';
  if (tag[1] === '/') {
    type = 'close';
  } else if (tag[tag.length - 2] === '/') {
    type = 'self-closing';
  }
  return {
    content: tag,
    startIdx: tagStartIndex,
    type
  };
};

/* @conditional-compile-remove(mention) */
const addTag = (tag: TagData, parseStack: TagData[], tags: TagData[]): void => {
  // Add as sub-tag to the parent stack tag, if there is one
  const parentTag = parseStack[parseStack.length - 1];

  if (parentTag) {
    // Adjust the open tag index to be relative to the parent tag
    const parentContentStartIdx = parentTag.openTagIdx + parentTag.openTagBody.length;
    const relativeIdx = tag.openTagIdx - parentContentStartIdx;
    tag.openTagIdx = relativeIdx;
  }

  if (!tag.closeTagIdx) {
    // If the tag is self-closing, the close tag is the same as the open tag
    if (tag.openTagBody[tag.openTagBody.length - 2] === '/') {
      tag.closeTagIdx = tag.openTagIdx;
    } else {
      // Otherwise, the close tag index is the open tag index + the open tag body + the content length
      tag.closeTagIdx = tag.openTagIdx + tag.openTagBody.length + (tag.content ?? []).length;
    }
  }

  // Put the tag where it belongs
  if (!parentTag) {
    tags.push(tag);
  } else {
    if (!parentTag.subTags) {
      parentTag.subTags = [tag];
    } else {
      parentTag.subTags.push(tag);
    }
  }
};<|MERGE_RESOLUTION|>--- conflicted
+++ resolved
@@ -97,9 +97,9 @@
     inputClassName,
     errorMessage,
     disabled,
-    children,
     /* @conditional-compile-remove(mention) */
-    mentionLookupOptions
+    mentionLookupOptions,
+    children
   } = props;
   const inputBoxRef = useRef<HTMLDivElement>(null);
 
@@ -134,35 +134,19 @@
   const localeStrings = useLocale().strings;
 
   /* @conditional-compile-remove(mention) */
-<<<<<<< HEAD
   const updateMentionSuggestions = useCallback((suggestions: Mention[]) => {
     setMentionSuggestions(suggestions);
   }, []);
-=======
-  const updateMentionSuggestions = useCallback(
-    (suggestions: Mention[]) => {
-      setMentionSuggestions(suggestions);
-      if (caretIndex !== undefined) {
-        textFieldRef?.current?.setSelectionEnd(caretIndex);
-      }
-    },
-    [textFieldRef, caretIndex]
-  );
->>>>>>> fcc5fd20
 
   /* @conditional-compile-remove(mention) */
   // Parse the text and get the plain text version to display in the input box
   useEffect(() => {
     const trigger = mentionLookupOptions?.trigger || defaultMentionTrigger;
     const [tags, plainText] = textToTagParser(textValue, trigger);
-<<<<<<< HEAD
     console.log('textValue <- html', textValue);
     setInputTextValue(plainText);
     console.log('tags', tags);
     console.log('plainText', plainText);
-=======
-    setInputTextValue(plainText);
->>>>>>> fcc5fd20
     setTagsValue(tags);
     updateMentionSuggestions([]);
   }, [textValue, mentionLookupOptions?.trigger, updateMentionSuggestions]);
@@ -209,17 +193,11 @@
       );
       const displayName = getDisplayNameForMentionSuggestion(suggestion, localeStrings);
       // Move the caret in the text field to the end of the mention plain text
-<<<<<<< HEAD
       console.log('onSuggestionSelected', currentTriggerStartIndex, displayName.length, triggerText.length);
       setCaretIndex(currentTriggerStartIndex + displayName.length + triggerText.length);
       setCurrentTriggerStartIndex(-1);
       updateMentionSuggestions([]);
       textFieldRef?.current?.focus();
-=======
-      setCaretIndex(selectionEnd + displayName.length);
-      setCurrentTriggerStartIndex(-1);
-      updateMentionSuggestions([]);
->>>>>>> fcc5fd20
       setActiveSuggestionIndex(undefined);
       onChange && onChange(undefined, updatedHTML);
     },
@@ -315,7 +293,6 @@
 
   /* @conditional-compile-remove(mention) */
   const handleOnChange = useCallback(
-<<<<<<< HEAD
     async (
       event: React.FormEvent<HTMLInputElement | HTMLTextAreaElement>,
       tagsValue: TagData[],
@@ -325,22 +302,13 @@
       currentSelectionEnd?: number | undefined,
       updatedValue?: string | undefined
     ): Promise<void> => {
-=======
-    async (event: React.FormEvent<HTMLInputElement | HTMLTextAreaElement>, updatedValue?: string): Promise<void> => {
->>>>>>> fcc5fd20
       const newValue = updatedValue ?? '';
       const triggerText = mentionLookupOptions?.trigger ?? defaultMentionTrigger;
 
       const newTextLength = newValue.length;
-<<<<<<< HEAD
       let selectionEnd = currentSelectionEnd ?? -1;
       selectionEnd = Math.max(0, selectionEnd);
       selectionEnd = Math.min(selectionEnd, newTextLength);
-=======
-      let selectionEnd = textFieldRef?.current?.selectionEnd || -1;
-      selectionEnd = Math.max(0, selectionEnd);
-      selectionEnd = Math.min(selectionEnd, newTextLength - 1);
->>>>>>> fcc5fd20
 
       // If we are enabled for lookups,
       if (mentionLookupOptions !== undefined) {
@@ -382,17 +350,10 @@
       }
       let result = '';
       if (tagsValue.length === 0) {
-<<<<<<< HEAD
         // no tags in the string, htmlTextValue is a sting
         result = newValue;
       } else {
         // there are tags in the text value, htmlTextValue is html string
-=======
-        // no tags in the string, textValue is a sting
-        result = newValue;
-      } else {
-        // there are tags in the text value, textValue is html string
->>>>>>> fcc5fd20
         const { changeStart, oldChangeEnd, newChangeEnd } = findStringsDiffIndexes(
           inputTextValue,
           newValue,
@@ -401,11 +362,7 @@
         // get updated html string
         const change = newValue.substring(changeStart, newChangeEnd);
         const [updatedHTML, updatedChangeNewEndIndex] = updateHTML(
-<<<<<<< HEAD
           htmlTextValue,
-=======
-          textValue,
->>>>>>> fcc5fd20
           inputTextValue,
           newValue,
           tagsValue,
@@ -427,23 +384,7 @@
 
       onChange && onChange(event, result);
     },
-<<<<<<< HEAD
     [onChange, mentionLookupOptions, setCaretIndex, setCaretPosition, updateMentionSuggestions, debouncedQueryUpdate]
-=======
-    [
-      onChange,
-      mentionLookupOptions,
-      tagsValue,
-      textValue,
-      inputTextValue,
-      currentTriggerStartIndex,
-      setCaretIndex,
-      setCaretPosition,
-      updateMentionSuggestions,
-      debouncedQueryUpdate,
-      textFieldRef
-    ]
->>>>>>> fcc5fd20
   );
 
   /* @conditional-compile-remove(mention) */
@@ -458,7 +399,6 @@
       event.currentTarget.selectionStart !== -1
     ) {
       const mentionTag = findMentionTagForSelection(tagsValue, event.currentTarget.selectionStart);
-<<<<<<< HEAD
       if (
         mentionTag !== undefined &&
         mentionTag.plainTextBeginIndex !== undefined &&
@@ -467,9 +407,6 @@
             //TODO: check if -1 is needed
             event.currentTarget.selectionStart < mentionTag.plainTextEndIndex)) // - 1 because mentionTag.plainTextEndIndex is the next symbol after the mention
       ) {
-=======
-      if (mentionTag !== undefined && mentionTag.plainTextBeginIndex !== undefined) {
->>>>>>> fcc5fd20
         if (selectionStartValue === null) {
           updatedStartIndex = mentionTag.plainTextBeginIndex;
           updatedEndIndex = mentionTag.plainTextEndIndex ?? mentionTag.plainTextBeginIndex;
@@ -489,10 +426,7 @@
       // Both e.currentTarget.selectionStart !== selectionStartValue and e.currentTarget.selectionEnd !== selectionEndValue can be true when a user selects a text by double click
       if (event.currentTarget.selectionStart !== null && event.currentTarget.selectionStart !== selectionStartValue) {
         // the selection start is changed
-<<<<<<< HEAD
         //TODO: is there another check should be here as in the previous if?
-=======
->>>>>>> fcc5fd20
         const mentionTag = findMentionTagForSelection(tagsValue, event.currentTarget.selectionStart);
         if (mentionTag !== undefined && mentionTag.plainTextBeginIndex !== undefined) {
           //TODO: here it takes -1 when it shouldn't, update selectionstart and end with mouse move and or touch move
@@ -520,15 +454,10 @@
     }
     // e.currentTarget.selectionDirection should be set to handle shift + arrow keys
     if (event.currentTarget.selectionDirection === null) {
-<<<<<<< HEAD
       console.log('updateSelectionIndexesWithMentionIfNeeded, event.currentTarget.selectionDirection === null');
       event.currentTarget.setSelectionRange(updatedStartIndex, updatedEndIndex);
     } else {
       console.log('updateSelectionIndexesWithMentionIfNeeded, event.currentTarget.selectionDirection !== null');
-=======
-      event.currentTarget.setSelectionRange(updatedStartIndex, updatedEndIndex);
-    } else {
->>>>>>> fcc5fd20
       event.currentTarget.setSelectionRange(updatedStartIndex, updatedEndIndex, event.currentTarget.selectionDirection);
     }
     setSelectionStartValue(updatedStartIndex);
@@ -575,7 +504,6 @@
             /* @conditional-compile-remove(mention) */
             setInputTextValue(newValue ?? '');
             /* @conditional-compile-remove(mention) */
-<<<<<<< HEAD
             handleOnChange(
               e,
               tagsValue,
@@ -585,16 +513,12 @@
               e.currentTarget.selectionEnd === null ? undefined : e.currentTarget.selectionEnd,
               newValue
             );
-=======
-            handleOnChange(e, newValue);
->>>>>>> fcc5fd20
             /* @conditional-compile-remove(mention) */
             return;
             onChange(e, newValue);
           }}
           /* @conditional-compile-remove(mention) */
           onSelect={(e) => {
-<<<<<<< HEAD
             console.log(
               'onSelect',
               'caretIndex',
@@ -622,10 +546,6 @@
                 console.log('onSelect, event.currentTarget.selectionDirection === null');
                 e.currentTarget.setSelectionRange(updatedCaretIndex, updatedCaretIndex);
               }
-=======
-            if (caretIndex !== undefined) {
-              e.currentTarget.setSelectionRange(caretIndex, caretIndex);
->>>>>>> fcc5fd20
               setCaretIndex(undefined);
               return;
             }
@@ -640,19 +560,13 @@
               const mentionTag = findMentionTagForSelection(tagsValue, e.currentTarget.selectionStart);
               if (mentionTag !== undefined && mentionTag.plainTextBeginIndex !== undefined) {
                 if (e.currentTarget.selectionDirection === null) {
-<<<<<<< HEAD
                   console.log('onSelect, event.currentTarget.selectionDirection === null 2');
-=======
->>>>>>> fcc5fd20
                   e.currentTarget.setSelectionRange(
                     mentionTag.plainTextBeginIndex,
                     mentionTag.plainTextEndIndex ?? mentionTag.plainTextBeginIndex
                   );
                 } else {
-<<<<<<< HEAD
                   console.log('onSelect, event.currentTarget.selectionDirection !== null 2');
-=======
->>>>>>> fcc5fd20
                   e.currentTarget.setSelectionRange(
                     mentionTag.plainTextBeginIndex,
                     mentionTag.plainTextEndIndex ?? mentionTag.plainTextBeginIndex,
@@ -666,10 +580,7 @@
                 setSelectionEndValue(e.currentTarget.selectionEnd);
               }
             } else {
-<<<<<<< HEAD
               console.log('onSelect updateSelectionIndexesWithMentionIfNeeded');
-=======
->>>>>>> fcc5fd20
               updateSelectionIndexesWithMentionIfNeeded(e);
             }
             /* @conditional-compile-remove(mention) */
@@ -904,11 +815,7 @@
     }
     endChangeDiff = rangeEnd - tag.plainTextBeginIndex - mentionTagLength;
     result += htmlText.substring(lastProcessedHTMLIndex, tag.openTagIdx + tag.openTagBody.length + startChangeDiff);
-<<<<<<< HEAD
     plainTextSelectionEndIndex = rangeStart + processedChange.length;
-=======
-    // plainTextSelectionEndIndex = rangeStart + processedChange.length;
->>>>>>> fcc5fd20
     lastProcessedHTMLIndex = tag.openTagIdx + tag.openTagBody.length + endChangeDiff;
     // processed change should not be changed as it should be added after the tag
   }
@@ -968,11 +875,7 @@
       isMentionTag = true;
     }
 
-<<<<<<< HEAD
     // change start is before the open tag
-=======
-    //change start is before the open tag
->>>>>>> fcc5fd20
     if (startIndex <= tag.plainTextBeginIndex) {
       // Math.max(lastProcessedPlainTextTagEndIndex, startIndex) is used as startIndex may not be in [[previous tag].plainTextEndIndex - tag.plainTextBeginIndex] range
       const startChangeDiff = tag.plainTextBeginIndex - Math.max(lastProcessedPlainTextTagEndIndex, startIndex);
@@ -1079,11 +982,7 @@
           break;
         }
       } else if (startIndex > tag.plainTextBeginIndex && oldPlainTextEndIndex > plainTextEndIndex) {
-<<<<<<< HEAD
         // the change started in the tag but finishes somewhere further
-=======
-        //the change started in the tag but finishes somewhere further
->>>>>>> fcc5fd20
         const startChangeDiff = startIndex - tag.plainTextBeginIndex - mentionTagLength;
         if (isMentionTag) {
           const [resultValue, updatedChange, htmlIndex] = handleMentionTagUpdate(
@@ -1104,10 +1003,7 @@
           processedChange = updatedChange;
           // no need to handle plainTextSelectionEndIndex as the change will be added later
           // proceed with the next calculations
-<<<<<<< HEAD
           // proceed with the next calculations
-=======
->>>>>>> fcc5fd20
         } else if (tag.subTags !== undefined && tag.subTags.length !== 0 && tag.content !== undefined) {
           // with subtags
           // before the tag content
@@ -1125,10 +1021,7 @@
           );
           result += stringBefore + content;
           // proceed with the next calculations
-<<<<<<< HEAD
           // proceed with the next calculations
-=======
->>>>>>> fcc5fd20
         } else {
           // no subtags
           result += htmlText.substring(
@@ -1144,10 +1037,7 @@
         // no need to save anything between lastProcessedHTMLIndex and closeTagIdx + closeTagLength
         lastProcessedHTMLIndex = closeTagIdx + closeTagLength;
         // proceed with the next calculations
-<<<<<<< HEAD
         // proceed with the next calculations
-=======
->>>>>>> fcc5fd20
       } else if (startIndex === tag.plainTextBeginIndex && oldPlainTextEndIndex > plainTextEndIndex) {
         // the change starts in the tag and finishes after it
         // tag should be removed, no matter if there are subtags
