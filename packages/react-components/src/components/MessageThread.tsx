// Copyright (c) Microsoft Corporation.
// Licensed under the MIT license.

import React, { useCallback, useEffect, useMemo, useRef, useState } from 'react';
import {
  Chat,
  ChatItemProps,
  Flex,
  Ref,
  ShorthandValue,
  mergeStyles as mergeNorthstarThemes
} from '@fluentui/react-northstar';
import {
  DownIconStyle,
  newMessageButtonContainerStyle,
  messageThreadContainerStyle,
  chatStyle,
  buttonWithIconStyles,
  newMessageButtonStyle,
  messageStatusContainerStyle,
  noMessageStatusStyle,
  defaultChatItemMessageContainer,
  defaultMyChatMessageContainer,
  defaultChatMessageContainer,
  gutterWithAvatar,
  gutterWithHiddenAvatar,
  FailedMyChatMessageContainer
} from './styles/MessageThread.styles';
/* @conditional-compile-remove(data-loss-prevention) */
import { defaultBlockedMessageStyleContainer } from './styles/MessageThread.styles';
import {
  Icon,
  IStyle,
  mergeStyles,
  Persona,
  PersonaSize,
  PrimaryButton,
  Stack,
  IPersona,
  Theme
} from '@fluentui/react';
import { ComponentSlotStyle } from '@fluentui/react-northstar';
import { LiveAnnouncer } from 'react-aria-live';
import { delay } from './utils/delay';
import {
  BaseCustomStyles,
  ChatMessage,
  CustomMessage,
  SystemMessage,
  CommunicationParticipant,
  OnRenderAvatarCallback,
  ParticipantAddedSystemMessage,
  ParticipantRemovedSystemMessage,
  Message,
  ReadReceiptsBySenderId
} from '../types';
/* @conditional-compile-remove(data-loss-prevention) */
import { BlockedMessage } from '../types';
import { MessageStatusIndicator, MessageStatusIndicatorProps } from './MessageStatusIndicator';
import { memoizeFnAll, MessageStatus } from '@internal/acs-ui-common';
import { SystemMessage as SystemMessageComponent, SystemMessageIconTypes } from './SystemMessage';
import { ChatMessageComponent } from './ChatMessage/ChatMessageComponent';
import { useLocale } from '../localization/LocalizationProvider';
import { isNarrowWidth, _useContainerWidth } from './utils/responsive';
import getParticipantsWhoHaveReadMessage from './utils/getParticipantsWhoHaveReadMessage';
/* @conditional-compile-remove(file-sharing) */
import { FileDownloadHandler, FileMetadata } from './FileDownloadCards';
/* @conditional-compile-remove(teams-inline-images) */
import { AttachmentDownloadResult } from './FileDownloadCards';
import { useTheme } from '../theming';
/* @conditional-compile-remove(at-mention) */
<<<<<<< HEAD
import { AtMentionDisplayOptions, AtMentionLookupOptions } from './AtMentionFlyout';
=======
import { AtMentionOptions } from './AtMentionFlyout';
>>>>>>> eb3d7606

const isMessageSame = (first: ChatMessage, second: ChatMessage): boolean => {
  return (
    first.messageId === second.messageId &&
    first.content === second.content &&
    first.contentType === second.contentType &&
    JSON.stringify(first.createdOn) === JSON.stringify(second.createdOn) &&
    first.senderId === second.senderId &&
    first.senderDisplayName === second.senderDisplayName &&
    first.status === second.status
  );
};

/**
 * Get the latest message from the message array.
 *
 * @param messages
 */
const getLatestChatMessage = (messages: Message[]): ChatMessage | undefined => {
  for (let i = messages.length - 1; i >= 0; i--) {
    const message = messages[i];
    if (message.messageType === 'chat' && !!message.createdOn) {
      return message;
    }
  }
  return undefined;
};

/**
 * Compare latestMessageFromPreviousMessages & latestMessageFromNewMessages to see if the new message is not from
 * current user.
 */
const isThereNewMessageNotFromCurrentUser = (
  userId: string,
  latestMessageFromPreviousMessages?: ChatMessage,
  latestMessageFromNewMessages?: ChatMessage
): boolean => {
  if (latestMessageFromNewMessages === undefined) {
    return false;
  }
  if (latestMessageFromPreviousMessages === undefined) {
    return latestMessageFromNewMessages.senderId !== userId;
  }
  return (
    !isMessageSame(latestMessageFromNewMessages, latestMessageFromPreviousMessages) &&
    latestMessageFromNewMessages.senderId !== userId
  );
};

/**
 * Returns true if the current user sent the latest message and false otherwise. It will ignore messages that have no
 * sender, messages that have failed to send, and messages from the current user that is marked as SEEN. This is meant
 * as an indirect way to detect if user is at bottom of the chat when the component updates with new messages. If we
 * updated this component due to current user sending a message we want to then call scrollToBottom.
 */
const didUserSendTheLatestMessage = (
  userId: string,
  latestMessageFromPreviousMessages?: ChatMessage,
  latestMessageFromNewMessages?: ChatMessage
): boolean => {
  if (latestMessageFromNewMessages === undefined) {
    return false;
  }
  if (latestMessageFromPreviousMessages === undefined) {
    return latestMessageFromNewMessages.senderId === userId;
  }
  return (
    !isMessageSame(latestMessageFromNewMessages, latestMessageFromPreviousMessages) &&
    latestMessageFromNewMessages.senderId === userId
  );
};

/**
 * Fluent styles for {@link MessageThread}.
 *
 * @public
 */
export interface MessageThreadStyles extends BaseCustomStyles {
  /** Styles for load previous messages container. */
  loadPreviousMessagesButtonContainer?: IStyle;
  /** Styles for new message container. */
  newMessageButtonContainer?: IStyle;
  /** Styles for chat container. */
  chatContainer?: ComponentSlotStyle;
  /** styles for my chat items.  */
  myChatItemMessageContainer?: ComponentSlotStyle;
  /** styles for chat items.  */
  chatItemMessageContainer?: ComponentSlotStyle;
  /** Styles for my chat message container. */
  myChatMessageContainer?: ComponentSlotStyle;
  /** Styles for my chat message container in case of failure. */
  failedMyChatMessageContainer?: ComponentSlotStyle;
  /** Styles for chat message container. */
  chatMessageContainer?: ComponentSlotStyle;
  /** Styles for system message container. */
  systemMessageContainer?: ComponentSlotStyle;
  /** Styles for blocked message container. */
  /* @conditional-compile-remove(data-loss-prevention) */
  blockedMessageContainer?: ComponentSlotStyle;
  /** Styles for message status indicator container. */
  messageStatusContainer?: (mine: boolean) => IStyle;
}

/**
 * Strings of {@link MessageThread} that can be overridden.
 *
 * @public
 */
export interface MessageThreadStrings {
  /** String for Sunday */
  sunday: string;
  /** String for Monday */
  monday: string;
  /** String for Tuesday */
  tuesday: string;
  /** String for Wednesday */
  wednesday: string;
  /** String for Thursday */
  thursday: string;
  /** String for Friday */
  friday: string;
  /** String for Saturday */
  saturday: string;
  /** String for Yesterday */
  yesterday: string;
  /** String for participants joined */
  participantJoined: string;
  /** String for participants left */
  participantLeft: string;
  /** Tag shown on a message that has been edited */
  editedTag: string;
  /** String for editing message in floating menu */
  editMessage: string;
  /** String for removing message in floating menu */
  removeMessage: string;
  /** String for resending failed message in floating menu */
  resendMessage?: string;
  /** String for indicating failed to send messages */
  failToSendTag?: string;
  /** String for LiveMessage introduction for the Chat Message */
  liveAuthorIntro: string;
  /** String for aria text of remote user's message content */
  messageContentAriaText: string;
  /** String for aria text of local user's message content */
  messageContentMineAriaText: string;
  /** String for warning on text limit exceeded in EditBox*/
  editBoxTextLimit: string;
  /** String for placeholder text in EditBox when there is no user input*/
  editBoxPlaceholderText: string;
  /** String for new messages indicator*/
  newMessagesIndicator: string;
  /** String for showing message read status in floating menu */
  messageReadCount?: string;
  /** String for replacing display name when there is none*/
  noDisplayNameSub: string;
  /** String for Cancel button in EditBox*/
  editBoxCancelButton: string;
  /** String for Submit in EditBox when there is no user input*/
  editBoxSubmitButton: string;
  /** String for action menu indicating there are more options */
  actionMenuMoreOptions?: string;
  /* @conditional-compile-remove(file-sharing) */
  /** String for download file button in file card */
  downloadFile: string;
  /* @conditional-compile-remove(data-loss-prevention) */
  /** String for policy violation message removal */
  blockedWarningText: string;
  /* @conditional-compile-remove(data-loss-prevention) */
  /** String for policy violation message removal details link */
  blockedWarningLinkText: string;
}

/**
 * Arguments for {@link MessageThreadProps.onRenderJumpToNewMessageButton}.
 *
 * @public
 */
export interface JumpToNewMessageButtonProps {
  /** String for button text */
  text: string;
  /** Callback for when button is clicked */
  onClick: () => void;
}

const DefaultJumpToNewMessageButton = (props: JumpToNewMessageButtonProps): JSX.Element => {
  const { text, onClick } = props;
  return (
    <PrimaryButton
      className={newMessageButtonStyle}
      styles={buttonWithIconStyles}
      text={text}
      onClick={onClick}
      onRenderIcon={() => <Icon iconName="Down" className={DownIconStyle} />}
    />
  );
};

const generateParticipantsStr = (participants: CommunicationParticipant[], defaultName: string): string =>
  participants
    .map(
      (participant) =>
        `${!participant.displayName || participant.displayName === '' ? defaultName : participant.displayName}`
    )
    .join(', ');

/**
 * A component to render a single message.
 *
 * @public
 */
export type MessageRenderer = (props: MessageProps) => JSX.Element;

const ParticipantSystemMessageComponent = ({
  message,
  style,
  defaultName
}: {
  message: ParticipantAddedSystemMessage | ParticipantRemovedSystemMessage;
  style?: ComponentSlotStyle;
  defaultName: string;
}): JSX.Element => {
  const { strings } = useLocale();
  const participantsStr = generateParticipantsStr(message.participants, defaultName);
  const messageSuffix =
    message.systemMessageType === 'participantAdded'
      ? strings.messageThread.participantJoined
      : strings.messageThread.participantLeft;

  if (participantsStr !== '') {
    return (
      <SystemMessageComponent
        iconName={(message.iconName ? message.iconName : '') as SystemMessageIconTypes}
        content={`${participantsStr} ${messageSuffix}`}
        containerStyle={style}
      />
    );
  }
  return <></>;
};

const DefaultSystemMessage: MessageRenderer = (props: MessageProps) => {
  const message = props.message;
  switch (message.messageType) {
    case 'system':
      switch (message.systemMessageType) {
        case 'content':
          return (
            <SystemMessageComponent
              iconName={(message.iconName ? message.iconName : '') as SystemMessageIconTypes}
              content={message.content ?? ''}
              containerStyle={props?.messageContainerStyle}
            />
          );
        case 'participantAdded':
        case 'participantRemoved':
          return (
            <ParticipantSystemMessageComponent
              message={message}
              style={props.messageContainerStyle}
              defaultName={props.strings.noDisplayNameSub}
            />
          );
      }
  }
  return <></>;
};

const memoizeAllMessages = memoizeFnAll(
  (
    _messageKey: string,
    message: Message,
    showMessageDate: boolean,
    showMessageStatus: boolean,
    onRenderAvatar: OnRenderAvatarCallback | undefined,
    shouldOverlapAvatarAndMessage: boolean,
    styles: MessageThreadStyles | undefined,
    onRenderMessageStatus:
      | ((messageStatusIndicatorProps: MessageStatusIndicatorProps) => JSX.Element | null)
      | undefined,
    defaultStatusRenderer: (
      message: ChatMessage | /* @conditional-compile-remove(data-loss-prevention) */ BlockedMessage,
      status: MessageStatus,
      participantCount: number,
      readCount: number
    ) => JSX.Element,
    defaultChatMessageRenderer: (message: MessageProps) => JSX.Element,
    strings: MessageThreadStrings,
    theme: Theme,
    _attached?: boolean | string,
    statusToRender?: MessageStatus,
    participantCount?: number,
    readCount?: number,
    onRenderMessage?: (message: MessageProps, defaultOnRender?: MessageRenderer) => JSX.Element,
    onUpdateMessage?: UpdateMessageCallback,
    onCancelMessageEdit?: CancelEditCallback,
    onDeleteMessage?: (messageId: string) => Promise<void>,
    onSendMessage?: (content: string) => Promise<void>,
    disableEditing?: boolean
  ): ShorthandValue<ChatItemProps> => {
    const messageProps: MessageProps = {
      message,
      strings,
      showDate: showMessageDate,
      onUpdateMessage,
      onCancelMessageEdit,
      onDeleteMessage,
      onSendMessage,
      disableEditing
    };

    const chatMessageItemProps = (
      message: ChatMessage | /* @conditional-compile-remove(data-loss-prevention) */ BlockedMessage,
      messageProps: MessageProps
    ): ShorthandValue<ChatItemProps> => {
      const chatMessageComponent =
        onRenderMessage === undefined
          ? defaultChatMessageRenderer(messageProps)
          : onRenderMessage(messageProps, defaultChatMessageRenderer);

      const personaOptions: IPersona = {
        hidePersonaDetails: true,
        size: PersonaSize.size32,
        text: message.senderDisplayName,
        showOverflowTooltip: false
      };

      const chatItemMessageStyle =
        (message.mine ? styles?.myChatItemMessageContainer : styles?.chatItemMessageContainer) ||
        defaultChatItemMessageContainer(shouldOverlapAvatarAndMessage);

      const chatGutterStyles =
        message.attached === 'top' || message.attached === false ? gutterWithAvatar : gutterWithHiddenAvatar;

      return {
        gutter: {
          styles: chatGutterStyles,
          content: message.mine ? (
            ''
          ) : onRenderAvatar ? (
            onRenderAvatar(message.senderId ?? '', personaOptions)
          ) : (
            <Persona {...personaOptions} />
          )
        },
        contentPosition: message.mine ? 'end' : 'start',
        message: {
          styles: chatItemMessageStyle,
          content: (
            <Flex hAlign={message.mine ? 'end' : undefined} vAlign="end">
              {chatMessageComponent}
              <div
                className={mergeStyles(
                  messageStatusContainerStyle(message.mine ?? false),
                  styles?.messageStatusContainer ? styles.messageStatusContainer(message.mine ?? false) : ''
                )}
              >
                {showMessageStatus && statusToRender ? (
                  onRenderMessageStatus ? (
                    onRenderMessageStatus({ status: statusToRender })
                  ) : (
                    defaultStatusRenderer(message, statusToRender, participantCount ?? 0, readCount ?? 0)
                  )
                ) : (
                  <div className={mergeStyles(noMessageStatusStyle)} />
                )}
              </div>
            </Flex>
          )
        },
        attached: message.attached,
        key: _messageKey
      };
    };

    /* @conditional-compile-remove(data-loss-prevention) */
    // Similar logic as switch statement case 'chat', if statement for conditional compile (merge logic to switch case when stablize)
    if (message.messageType === 'blocked') {
      const myChatMessageStyle =
        message.status === 'failed'
          ? styles?.failedMyChatMessageContainer ?? styles?.myChatMessageContainer ?? FailedMyChatMessageContainer
          : styles?.myChatMessageContainer ?? defaultBlockedMessageStyleContainer(theme);
      const blockedMessageStyle = styles?.blockedMessageContainer ?? defaultBlockedMessageStyleContainer(theme);
      messageProps.messageContainerStyle = message.mine ? myChatMessageStyle : blockedMessageStyle;
      return chatMessageItemProps(message, messageProps);
    }

    switch (message.messageType) {
      case 'chat': {
        const myChatMessageStyle =
          message.status === 'failed'
            ? styles?.failedMyChatMessageContainer ?? styles?.myChatMessageContainer ?? FailedMyChatMessageContainer
            : styles?.myChatMessageContainer ?? defaultMyChatMessageContainer;
        const chatMessageStyle = styles?.chatMessageContainer ?? defaultChatMessageContainer(theme);
        messageProps.messageContainerStyle = message.mine ? myChatMessageStyle : chatMessageStyle;

        return chatMessageItemProps(message, messageProps);
      }

      case 'system': {
        messageProps.messageContainerStyle = styles?.systemMessageContainer;
        const systemMessageComponent =
          onRenderMessage === undefined ? (
            <DefaultSystemMessage {...messageProps} />
          ) : (
            onRenderMessage(messageProps, (props) => <DefaultSystemMessage {...props} />)
          );
        return {
          children: systemMessageComponent,
          key: _messageKey
        };
      }

      default: {
        // We do not handle custom type message by default, users can handle custom type by using onRenderMessage function.
        const customMessageComponent = onRenderMessage === undefined ? <></> : onRenderMessage(messageProps);
        return {
          children: customMessageComponent,
          key: _messageKey
        };
      }
    }
  }
);

const getLastChatMessageIdWithStatus = (messages: Message[], status: MessageStatus): string | undefined => {
  for (let i = messages.length - 1; i >= 0; i--) {
    const message = messages[i];
    if (message.messageType === 'chat' && message.status === status && message.mine) {
      return message.messageId;
    }
  }
  return undefined;
};

/**
 * @public
 * Callback function run when a message is updated.
 */
export type UpdateMessageCallback = (
  messageId: string,
  content: string,
  /* @conditional-compile-remove(file-sharing) */
  metadata?: Record<string, string>,
  /* @conditional-compile-remove(file-sharing) */
  options?: {
    attachedFilesMetadata?: FileMetadata[];
  }
) => Promise<void>;
/**
 * @public
 * Callback function run when a message edit is cancelled.
 */
export type CancelEditCallback = (
  messageId: string,
  /* @conditional-compile-remove(file-sharing) */
  metadata?: Record<string, string>,
  /* @conditional-compile-remove(file-sharing) */
  options?: {
    attachedFilesMetadata?: FileMetadata[];
  }
) => void;

/**
 * Props for {@link MessageThread}.
 *
 * @public
 */
export type MessageThreadProps = {
  /**
   * UserId of the current user.
   */
  userId: string;
  /**
   * Messages to render in message thread. A message can be of type `ChatMessage`, `SystemMessage`, `BlockedMessage` or `CustomMessage`.
   */
  messages: (
    | ChatMessage
    | SystemMessage
    | CustomMessage
    | /* @conditional-compile-remove(data-loss-prevention) */ BlockedMessage
  )[];
  /**
   * number of participants in the thread
   */
  participantCount?: number;
  /**
   * read receipts for each sender in the chat
   */
  readReceiptsBySenderId?: ReadReceiptsBySenderId;
  /**
   * Allows users to pass an object containing custom CSS styles.
   * @Example
   * ```
   * <MessageThread styles={{ root: { background: 'blue' } }} />
   * ```
   */
  styles?: MessageThreadStyles;
  /**
   * Whether the new message button is disabled or not.
   *
   * @defaultValue `false`
   */
  disableJumpToNewMessageButton?: boolean;
  /**
   * Whether the date of each message is displayed or not.
   * It is ignored when onDisplayDateTimeString is supplied.
   *
   * @defaultValue `false`
   */
  showMessageDate?: boolean;
  /**
   * Whether the status indicator for each message is displayed or not.
   *
   * @defaultValue `false`
   */
  showMessageStatus?: boolean;
  /**
   * Number of chat messages to reload each time onLoadPreviousChatMessages is called.
   *
   * @defaultValue 0
   */
  numberOfChatMessagesToReload?: number;
  /**
   * Optional callback to override actions on message being seen.
   *
   * @param messageId - message Id
   */
  onMessageSeen?: (messageId: string) => Promise<void>;
  /**
   * Optional callback to override render of the message status indicator.
   *
   * @param messageStatusIndicatorProps - props of type MessageStatusIndicatorProps
   */
  onRenderMessageStatus?: (messageStatusIndicatorProps: MessageStatusIndicatorProps) => JSX.Element | null;
  /**
   * Optional callback to override render of the avatar.
   *
   * @param userId - user Id
   */
  onRenderAvatar?: OnRenderAvatarCallback;
  /**
   * Optional callback to override render of the button for jumping to the new message.
   *
   * @param newMessageButtonProps - button props of type JumpToNewMessageButtonProps
   */
  onRenderJumpToNewMessageButton?: (newMessageButtonProps: JumpToNewMessageButtonProps) => JSX.Element;
  /**
   * Optional callback to override loading of previous messages.
   * It accepts the number of history chat messages that we want to load and return a boolean Promise indicating if we have got all the history messages.
   * If the promise resolves to `true`, we have load all chat messages into the message thread and `loadPreviousMessagesButton` will not be rendered anymore.
   */
  onLoadPreviousChatMessages?: (messagesToLoad: number) => Promise<boolean>;
  /**
   * Optional callback to override render of a message.
   *
   * @param messageProps - props of type {@link communication-react#MessageProps}
   * @param defaultOnRender - default render of type {@link communication-react#MessageRenderer}
   *
   * @remarks
   * `messageRenderer` is not provided for `CustomMessage` and thus only available for `ChatMessage` and `SystemMessage`.
   */
  onRenderMessage?: (messageProps: MessageProps, messageRenderer?: MessageRenderer) => JSX.Element;
  /* @conditional-compile-remove(file-sharing) */
  /**
   * Optional callback to render uploaded files in the message component.
   * @beta
   */
  onRenderFileDownloads?: (userId: string, message: ChatMessage) => JSX.Element;
  /* @conditional-compile-remove(teams-inline-images) */
  /**
   * Optional callback to retrieve the inline image in a message.
   * @param attachment - FileMetadata object we want to render
   * @beta
   */
  onFetchAttachments?: (attachment: FileMetadata) => Promise<AttachmentDownloadResult>;
  /**
   * Optional callback to edit a message.
   *
   * @param messageId - message id from chatClient
   * @param content - new content of the message
   *
   */
  onUpdateMessage?: UpdateMessageCallback;

  /**
   * Optional callback for when a message edit is cancelled.
   *
   * @param messageId - message id from chatClient
   */
  onCancelMessageEdit?: CancelEditCallback;
  /**
   * Optional callback to delete a message.
   *
   * @param messageId - message id from chatClient
   *
   */
  onDeleteMessage?: (messageId: string) => Promise<void>;

  /**
   * Optional callback to send a message.
   *
   * @param content - message body to send
   *
   */
  onSendMessage?: (content: string) => Promise<void>;

  /**
  /**
   * Disable editing messages.
   *
   * @remarks This removes the action menu on messages.
   *
   * @defaultValue `false`
   */
  disableEditing?: boolean;

  /**
   * Optional strings to override in component
   */
  strings?: Partial<MessageThreadStrings>;

  /* @conditional-compile-remove(file-sharing) */
  /**
   * @beta
   * Optional function called when someone clicks on the file download icon.
   * If file attachments are defined in the `message.metadata` property using the `fileSharingMetadata` key,
   * this function will be called with the data inside `fileSharingMetadata` key.
   */
  fileDownloadHandler?: FileDownloadHandler;

  /* @conditional-compile-remove(date-time-customization) */
  /**
   * Optional function to provide customized date format.
   * @beta
   */
  onDisplayDateTimeString?: (messageDate: Date) => string;
  /* @conditional-compile-remove(at-mention) */
  /**
<<<<<<< HEAD
   * Optional props needed to lookup suggestions in the at mention scenario.
   * @beta
   */
  atMentionLookupOptions?: AtMentionLookupOptions;
  /* @conditional-compile-remove(at-mention) */
  /**
   * Optional props needed to display suggestions in the at mention scenario.
   * @beta
   */
  atMentionDisplayOptions?: AtMentionDisplayOptions;
=======
   * Optional props needed to lookup suggestions and display mentions in the at mention scenario.
   * @beta
   */
  atMentionOptions?: AtMentionOptions;
>>>>>>> eb3d7606
};

/**
 * Props to render a single message.
 *
 * See {@link MessageRenderer}.
 *
 * @public
 */
export type MessageProps = {
  /**
   * Message to render. It can type `ChatMessage` or `SystemMessage`, `BlockedMessage` or `CustomMessage`.
   */
  message: Message;
  /**
   * Strings from parent MessageThread component
   */
  strings: MessageThreadStrings;
  /**
   * Custom CSS styles for chat message container.
   */
  messageContainerStyle?: ComponentSlotStyle;
  /**
   * Whether the date of a message is displayed or not.
   *
   * @defaultValue `false`
   */
  showDate?: boolean;
  /**
   * Disable editing messages.
   *
   * @remarks This removes the action menu on messages.
   *
   * @defaultValue `false`
   */
  disableEditing?: boolean;
  /**
   * Optional callback to edit a message.
   *
   * @param messageId - message id from chatClient
   * @param content - new content of the message
   */
  onUpdateMessage?: UpdateMessageCallback;

  /**
   * Optional callback for when a message edit is cancelled.
   *
   * @param messageId - message id from chatClient
   */
  onCancelMessageEdit?: CancelEditCallback;
  /**
   * Optional callback to delete a message.
   *
   * @param messageId - message id from chatClient
   *
   */
  onDeleteMessage?: (messageId: string) => Promise<void>;

  /**
   * Optional callback to send a message.
   *
   * @param messageId - message id from chatClient
   *
   */
  onSendMessage?: (messageId: string) => Promise<void>;
};

/**
 * `MessageThread` allows you to easily create a component for rendering chat messages, handling scrolling behavior of new/old messages and customizing icons & controls inside the chat thread.
 * @param props - of type MessageThreadProps
 *
 * Users will need to provide at least chat messages and userId to render the `MessageThread` component.
 * Users can also customize `MessageThread` by passing in their own Avatar, `MessageStatusIndicator` icon, `JumpToNewMessageButton`, `LoadPreviousMessagesButton` and the behavior of these controls.
 *
 * `MessageThread` internally uses the `Chat` & `Chat.Message` component from `@fluentui/react-northstar`. You can checkout the details about these [two components](https://fluentsite.z22.web.core.windows.net/0.53.0/components/chat/props).
 *
 * @public
 */
export const MessageThread = (props: MessageThreadProps): JSX.Element => {
  const {
    messages: newMessages,
    userId,
    participantCount,
    readReceiptsBySenderId,
    styles,
    disableJumpToNewMessageButton = false,
    showMessageDate = false,
    showMessageStatus = false,
    numberOfChatMessagesToReload = 5,
    onMessageSeen,
    onRenderMessageStatus,
    onRenderAvatar,
    onLoadPreviousChatMessages,
    onRenderJumpToNewMessageButton,
    onRenderMessage,
    onUpdateMessage,
    onCancelMessageEdit,
    onDeleteMessage,
    onSendMessage,
    /* @conditional-compile-remove(date-time-customization) */
    onDisplayDateTimeString,
    /* @conditional-compile-remove(teams-inline-images) */
    onFetchAttachments
  } = props;
  const onRenderFileDownloads = onRenderFileDownloadsTrampoline(props);

  const [messages, setMessages] = useState<Message[]>([]);
  // We need this state to wait for one tick and scroll to bottom after messages have been initialized.
  // Otherwise chatScrollDivRef.current.clientHeight is wrong if we scroll to bottom before messages are initialized.
  const [chatMessagesInitialized, setChatMessagesInitialized] = useState<boolean>(false);
  const [isAtBottomOfScroll, setIsAtBottomOfScroll] = useState<boolean>(true);
  const [forceUpdate, setForceUpdate] = useState<number>(0);

  // Used to decide if should auto scroll to bottom or show "new message" button
  const [latestPreviousChatMessage, setLatestPreviousChatMessage] = useState<ChatMessage | undefined>(undefined);
  const [latestCurrentChatMessage, setLatestCurrentChatMessage] = useState<ChatMessage | undefined>(undefined);
  const [existsNewChatMessage, setExistsNewChatMessage] = useState<boolean>(false);

  const [lastSeenChatMessage, setLastSeenChatMessage] = useState<string | undefined>(undefined);
  const [lastDeliveredChatMessage, setLastDeliveredChatMessage] = useState<string | undefined>(undefined);
  const [lastSendingChatMessage, setLastSendingChatMessage] = useState<string | undefined>(undefined);

  // readCount and participantCount will only need to be updated on-fly when user hover on an indicator
  const [readCountForHoveredIndicator, setReadCountForHoveredIndicator] = useState<number | undefined>(undefined);

  /* @conditional-compile-remove(teams-inline-images) */
  const [inlineAttachments, setInlineAttachments] = useState<Record<string, string>>({});
  /* @conditional-compile-remove(teams-inline-images) */
  const onFetchInlineAttachment = useCallback(
    async (attachment: FileMetadata): Promise<void> => {
      if (!onFetchAttachments || attachment.id in inlineAttachments) {
        return;
      }
      const attachmentDownloadResult = await onFetchAttachments(attachment);
      setInlineAttachments((prev) => ({ ...prev, [attachment.id]: attachmentDownloadResult.blobUrl }));
    },
    [inlineAttachments, onFetchAttachments]
  );

  const isAllChatMessagesLoadedRef = useRef(false);
  // isAllChatMessagesLoadedRef needs to be updated every time when a new adapter is set in order to display correct data
  // onLoadPreviousChatMessages is updated when a new adapter is set
  useEffect(() => {
    if (onLoadPreviousChatMessages) {
      isAllChatMessagesLoadedRef.current = false;
    }
  }, [onLoadPreviousChatMessages]);

  const previousTopRef = useRef<number>(-1);
  const previousHeightRef = useRef<number>(-1);

  const messageIdSeenByMeRef = useRef<string>('');

  const chatScrollDivRef = useRef<HTMLElement>(null);
  const chatThreadRef = useRef<HTMLElement>(null);
  const isLoadingChatMessagesRef = useRef(false);

  // When the chat thread is narrow, we perform space optimizations such as overlapping
  // the avatar on top of the chat message and moving the chat accept/reject edit buttons
  // to a new line
  const chatThreadWidth = _useContainerWidth(chatThreadRef);
  const isNarrow = chatThreadWidth ? isNarrowWidth(chatThreadWidth) : false;

  const messagesRef = useRef(messages);
  const setMessagesRef = (messagesWithAttachedValue: Message[]): void => {
    messagesRef.current = messagesWithAttachedValue;
    setMessages(messagesWithAttachedValue);
  };

  const isAtBottomOfScrollRef = useRef(isAtBottomOfScroll);
  const setIsAtBottomOfScrollRef = (isAtBottomOfScrollValue: boolean): void => {
    isAtBottomOfScrollRef.current = isAtBottomOfScrollValue;
    setIsAtBottomOfScroll(isAtBottomOfScrollValue);
  };

  const chatMessagesInitializedRef = useRef(chatMessagesInitialized);
  const setChatMessagesInitializedRef = (chatMessagesInitialized: boolean): void => {
    chatMessagesInitializedRef.current = chatMessagesInitialized;
    setChatMessagesInitialized(chatMessagesInitialized);
  };

  // we try to only send those message status if user is scrolled to the bottom.
  const sendMessageStatusIfAtBottom = useCallback(async (): Promise<void> => {
    if (
      !isAtBottomOfScrollRef.current ||
      !document.hasFocus() ||
      !messagesRef.current ||
      messagesRef.current.length === 0 ||
      !showMessageStatus
    ) {
      return;
    }
    const messagesWithId = messagesRef.current.filter((message) => {
      return message.messageType === 'chat' && !message.mine && !!message.messageId;
    });
    if (messagesWithId.length === 0) {
      return;
    }
    const lastMessage: ChatMessage = messagesWithId[messagesWithId.length - 1] as ChatMessage;
    try {
      if (
        onMessageSeen &&
        lastMessage &&
        lastMessage.messageId &&
        lastMessage.messageId !== messageIdSeenByMeRef.current
      ) {
        await onMessageSeen(lastMessage.messageId);
        messageIdSeenByMeRef.current = lastMessage.messageId;
      }
    } catch (e) {
      console.log('onMessageSeen Error', lastMessage, e);
    }
  }, [showMessageStatus, onMessageSeen]);

  const scrollToBottom = useCallback((): void => {
    if (chatScrollDivRef.current) {
      chatScrollDivRef.current.scrollTop = chatScrollDivRef.current.scrollHeight;
    }
    setExistsNewChatMessage(false);
    setIsAtBottomOfScrollRef(true);
    sendMessageStatusIfAtBottom();
  }, [sendMessageStatusIfAtBottom]);

  const handleScrollToTheBottom = useCallback((): void => {
    if (!chatScrollDivRef.current) {
      return;
    }

    const atBottom =
      Math.ceil(chatScrollDivRef.current.scrollTop) >=
      chatScrollDivRef.current.scrollHeight - chatScrollDivRef.current.clientHeight;
    if (atBottom) {
      sendMessageStatusIfAtBottom();
      if (!isAtBottomOfScrollRef.current) {
        scrollToBottom();
      }
    }
    setIsAtBottomOfScrollRef(atBottom);
  }, [scrollToBottom, sendMessageStatusIfAtBottom]);

  // Infinite scrolling + threadInitialize function
  const fetchNewMessageWhenAtTop = useCallback(async () => {
    if (!isLoadingChatMessagesRef.current) {
      if (onLoadPreviousChatMessages) {
        isLoadingChatMessagesRef.current = true;
        try {
          // Fetch message until scrollTop reach the threshold for fetching new message
          while (
            !isAllChatMessagesLoadedRef.current &&
            chatScrollDivRef.current &&
            chatScrollDivRef.current.scrollTop <= 500
          ) {
            isAllChatMessagesLoadedRef.current = await onLoadPreviousChatMessages(numberOfChatMessagesToReload);
            await delay(200);
          }
        } finally {
          // Set isLoadingChatMessagesRef to false after messages are fetched
          isLoadingChatMessagesRef.current = false;
        }
      }
    }
  }, [numberOfChatMessagesToReload, onLoadPreviousChatMessages]);

  // The below 2 of useEffects are design for fixing infinite scrolling problem
  // Scrolling element will behave differently when scrollTop = 0(it sticks at the top)
  // we need to get previousTop before it prepend contents
  // Execute order [newMessage useEffect] => get previousTop => dom update => [messages useEffect]
  useEffect(() => {
    if (!chatScrollDivRef.current) {
      return;
    }
    previousTopRef.current = chatScrollDivRef.current.scrollTop;
    previousHeightRef.current = chatScrollDivRef.current.scrollHeight;
  }, [newMessages]);

  useEffect(() => {
    if (!chatScrollDivRef.current) {
      return;
    }
    chatScrollDivRef.current.scrollTop =
      chatScrollDivRef.current.scrollHeight - (previousHeightRef.current - previousTopRef.current);
  }, [messages]);

  // Fetch more messages to make the scroll bar appear, infinity scroll is then handled in the handleScroll function.
  useEffect(() => {
    fetchNewMessageWhenAtTop();
  }, [fetchNewMessageWhenAtTop]);

  /**
   * One time run useEffects. Sets up listeners when component is mounted and tears down listeners when component
   * unmounts unless these function changed
   */
  useEffect(() => {
    window && window.addEventListener('click', sendMessageStatusIfAtBottom);
    window && window.addEventListener('focus', sendMessageStatusIfAtBottom);
    return () => {
      window && window.removeEventListener('click', sendMessageStatusIfAtBottom);
      window && window.removeEventListener('focus', sendMessageStatusIfAtBottom);
    };
  }, [sendMessageStatusIfAtBottom]);

  useEffect(() => {
    const chatScrollDiv = chatScrollDivRef.current;
    chatScrollDiv?.addEventListener('scroll', handleScrollToTheBottom);
    chatScrollDiv?.addEventListener('scroll', fetchNewMessageWhenAtTop);

    return () => {
      chatScrollDiv?.removeEventListener('scroll', handleScrollToTheBottom);
      chatScrollDiv?.removeEventListener('scroll', fetchNewMessageWhenAtTop);
    };
  }, [fetchNewMessageWhenAtTop, handleScrollToTheBottom]);

  /**
   * ClientHeight controls the number of messages to render. However ClientHeight will not be initialized after the
   * first render (not sure but I guess Fluent is updating it in hook which is after render maybe?) so we need to
   * trigger a re-render until ClientHeight is initialized. This force re-render should only happen once.
   */
  const clientHeight = chatThreadRef.current?.clientHeight;
  useEffect(() => {
    if (clientHeight === undefined) {
      setForceUpdate(forceUpdate + 1);
      return;
    }
    // Only scroll to bottom if isAtBottomOfScrollRef is true
    isAtBottomOfScrollRef.current && scrollToBottom();
  }, [clientHeight, forceUpdate, scrollToBottom, chatMessagesInitialized]);

  /**
   * This needs to run to update latestPreviousChatMessage & latestCurrentChatMessage.
   * These two states are used to manipulate scrollbar
   */
  useEffect(() => {
    setLatestPreviousChatMessage(getLatestChatMessage(messagesRef.current));
    setLatestCurrentChatMessage(getLatestChatMessage(newMessages));
    setMessagesRef(newMessages);
    !chatMessagesInitializedRef.current && setChatMessagesInitializedRef(true);
    setLastDeliveredChatMessage(getLastChatMessageIdWithStatus(newMessages, 'delivered'));
    setLastSeenChatMessage(getLastChatMessageIdWithStatus(newMessages, 'seen'));
    setLastSendingChatMessage(getLastChatMessageIdWithStatus(newMessages, 'sending'));
  }, [newMessages]);

  /**
   * This needs to run after messages are rendered so we can manipulate the scroll bar.
   */
  useEffect(() => {
    // If user just sent the latest message then we assume we can move user to bottom of scroll.
    if (
      isThereNewMessageNotFromCurrentUser(userId, latestPreviousChatMessage, latestCurrentChatMessage) &&
      !isAtBottomOfScrollRef.current
    ) {
      setExistsNewChatMessage(true);
    } else if (
      didUserSendTheLatestMessage(userId, latestPreviousChatMessage, latestCurrentChatMessage) ||
      isAtBottomOfScrollRef.current
    ) {
      scrollToBottom();
    }
    // eslint-disable-next-line react-hooks/exhaustive-deps
  }, [messages]);

  const participantCountRef = useRef(participantCount);
  const readReceiptsBySenderIdRef = useRef(readReceiptsBySenderId);

  participantCountRef.current = participantCount;
  readReceiptsBySenderIdRef.current = readReceiptsBySenderId;

  const onActionButtonClickMemo = useCallback(
    (message: ChatMessage, setMessageReadBy: (readBy: { id: string; displayName: string }[]) => void) => {
      if (participantCountRef.current && participantCountRef.current - 1 > 1 && readReceiptsBySenderIdRef.current) {
        setMessageReadBy(getParticipantsWhoHaveReadMessage(message, readReceiptsBySenderIdRef.current));
      }
    },
    []
  );

  const localeStrings = useLocale().strings.messageThread;
  const strings = useMemo(() => ({ ...localeStrings, ...props.strings }), [localeStrings, props.strings]);
  // To rerender the defaultChatMessageRenderer if app running across days(every new day chat time stamp need to be regenerated)
  const defaultChatMessageRenderer = useCallback(
    (messageProps: MessageProps) => {
      if (
        messageProps.message.messageType === 'chat' ||
        /* @conditional-compile-remove(data-loss-prevention) */ messageProps.message.messageType === 'blocked'
      ) {
        return (
          <ChatMessageComponent
            {...messageProps}
            onRenderFileDownloads={onRenderFileDownloads}
            /* @conditional-compile-remove(file-sharing) */
            strings={strings}
            message={messageProps.message}
            userId={props.userId}
            remoteParticipantsCount={participantCount ? participantCount - 1 : 0}
            inlineAcceptRejectEditButtons={!isNarrow}
            onRenderAvatar={onRenderAvatar}
            showMessageStatus={showMessageStatus}
            messageStatus={messageProps.message.status}
            onActionButtonClick={onActionButtonClickMemo}
            /* @conditional-compile-remove(date-time-customization) */
            onDisplayDateTimeString={onDisplayDateTimeString}
            /* @conditional-compile-remove(teams-inline-images) */
            onFetchAttachments={onFetchInlineAttachment}
            /* @conditional-compile-remove(teams-inline-images) */
            attachmentsMap={inlineAttachments}
          />
        );
      }
      return <></>;
    },
    [
      onRenderFileDownloads,
      /* @conditional-compile-remove(file-sharing) */
      strings,
      props.userId,
      participantCount,
      isNarrow,
      onRenderAvatar,
      showMessageStatus,
      onActionButtonClickMemo,
      /* @conditional-compile-remove(date-time-customization) */
      onDisplayDateTimeString,
      /* @conditional-compile-remove(teams-inline-images) */
      onFetchInlineAttachment,
      /* @conditional-compile-remove(teams-inline-images) */
      inlineAttachments
    ]
  );

  const defaultStatusRenderer = useCallback(
    (
      message: ChatMessage | /* @conditional-compile-remove(data-loss-prevention) */ BlockedMessage,
      status: MessageStatus,
      participantCount: number,
      readCount: number
    ) => {
      const onToggleToolTip = (isToggled: boolean): void => {
        if (isToggled && readReceiptsBySenderIdRef.current) {
          setReadCountForHoveredIndicator(
            getParticipantsWhoHaveReadMessage(message, readReceiptsBySenderIdRef.current).length
          );
        } else {
          setReadCountForHoveredIndicator(undefined);
        }
      };
      return (
        <MessageStatusIndicator
          status={status}
          readCount={readCount}
          onToggleToolTip={onToggleToolTip}
          // -1 because participant count does not include myself
          remoteParticipantsCount={participantCount ? participantCount - 1 : 0}
        />
      );
    },
    []
  );

  const theme = useTheme();

  const messagesToDisplay = useMemo(
    () =>
      memoizeAllMessages((memoizedMessageFn) => {
        return messages.map((message: Message, index: number): ShorthandValue<ChatItemProps> => {
          let key: string | undefined = message.messageId;
          let statusToRender: MessageStatus | undefined = undefined;

          if (
            message.messageType === 'chat' ||
            /* @conditional-compile-remove(data-loss-prevention) */ message.messageType === 'blocked'
          ) {
            if ((!message.messageId || message.messageId === '') && 'clientMessageId' in message) {
              key = message.clientMessageId;
            }
            if (showMessageStatus && message.mine) {
              switch (message.messageId) {
                case lastSeenChatMessage: {
                  statusToRender = 'seen';
                  break;
                }
                case lastSendingChatMessage: {
                  statusToRender = 'sending';
                  break;
                }
                case lastDeliveredChatMessage: {
                  statusToRender = 'delivered';
                  break;
                }
              }
            }
            if (message.mine && message.status === 'failed') {
              statusToRender = 'failed';
            }
          }

          return memoizedMessageFn(
            key ?? 'id_' + index,
            message,
            showMessageDate,
            showMessageStatus,
            onRenderAvatar,
            isNarrow,
            styles,
            onRenderMessageStatus,
            defaultStatusRenderer,
            defaultChatMessageRenderer,
            strings,
            theme,
            // Temporary solution to make sure we re-render if attach attribute is changed.
            // The proper fix should be in selector.
            message.messageType === 'chat' ||
              /* @conditional-compile-remove(data-loss-prevention) */ message.messageType === 'blocked'
              ? message.attached
              : undefined,
            statusToRender,
            participantCount,
            readCountForHoveredIndicator,
            onRenderMessage,
            onUpdateMessage,
            onCancelMessageEdit,
            onDeleteMessage,
            onSendMessage,
            props.disableEditing
          );
        });
      }),
    [
      messages,
      showMessageDate,
      showMessageStatus,
      onRenderAvatar,
      isNarrow,
      styles,
      onRenderMessageStatus,
      defaultStatusRenderer,
      defaultChatMessageRenderer,
      strings,
      theme,
      participantCount,
      readCountForHoveredIndicator,
      onRenderMessage,
      onUpdateMessage,
      onCancelMessageEdit,
      onDeleteMessage,
      onSendMessage,
      lastSeenChatMessage,
      lastSendingChatMessage,
      lastDeliveredChatMessage,
      props.disableEditing
    ]
  );

  const chatBody = useMemo(() => {
    return (
      <LiveAnnouncer>
        <Chat
          styles={mergeNorthstarThemes(chatStyle, linkStyles(theme), styles?.chatContainer ?? {})}
          items={messagesToDisplay}
        />
      </LiveAnnouncer>
    );
  }, [theme, styles?.chatContainer, messagesToDisplay]);

  return (
    <Ref innerRef={chatThreadRef}>
      <Stack className={mergeStyles(messageThreadContainerStyle, styles?.root)} grow>
        {/* Always ensure New Messages button is above the chat body element in the DOM tree. This is to ensure correct
            tab ordering. Because the New Messages button floats on top of the chat body it is in a higher z-index and
            thus Users should be able to tab navigate to the new messages button _before_ tab focus is taken to the chat body.*/}
        {existsNewChatMessage && !disableJumpToNewMessageButton && (
          <div className={mergeStyles(newMessageButtonContainerStyle, styles?.newMessageButtonContainer)}>
            {onRenderJumpToNewMessageButton ? (
              onRenderJumpToNewMessageButton({ text: strings.newMessagesIndicator, onClick: scrollToBottom })
            ) : (
              <DefaultJumpToNewMessageButton text={strings.newMessagesIndicator} onClick={scrollToBottom} />
            )}
          </div>
        )}

        <Ref innerRef={chatScrollDivRef}>{chatBody}</Ref>
      </Stack>
    </Ref>
  );
};

const onRenderFileDownloadsTrampoline = (
  props: MessageThreadProps
): ((userId: string, message: ChatMessage) => JSX.Element) | undefined => {
  /* @conditional-compile-remove(file-sharing) */
  return props.onRenderFileDownloads;
  return undefined;
};

const linkStyles = (theme: Theme): ComponentSlotStyle => {
  return {
    '& a:link': {
      color: theme.palette.themePrimary
    },
    '& a:visited': {
      color: theme.palette.themeDarker
    },
    '& a:hover': {
      color: theme.palette.themeDarker
    },
    '& a:selected': {
      color: theme.palette.themeDarker
    }
  };
};<|MERGE_RESOLUTION|>--- conflicted
+++ resolved
@@ -69,11 +69,7 @@
 import { AttachmentDownloadResult } from './FileDownloadCards';
 import { useTheme } from '../theming';
 /* @conditional-compile-remove(at-mention) */
-<<<<<<< HEAD
-import { AtMentionDisplayOptions, AtMentionLookupOptions } from './AtMentionFlyout';
-=======
 import { AtMentionOptions } from './AtMentionFlyout';
->>>>>>> eb3d7606
 
 const isMessageSame = (first: ChatMessage, second: ChatMessage): boolean => {
   return (
@@ -712,23 +708,10 @@
   onDisplayDateTimeString?: (messageDate: Date) => string;
   /* @conditional-compile-remove(at-mention) */
   /**
-<<<<<<< HEAD
-   * Optional props needed to lookup suggestions in the at mention scenario.
-   * @beta
-   */
-  atMentionLookupOptions?: AtMentionLookupOptions;
-  /* @conditional-compile-remove(at-mention) */
-  /**
-   * Optional props needed to display suggestions in the at mention scenario.
-   * @beta
-   */
-  atMentionDisplayOptions?: AtMentionDisplayOptions;
-=======
    * Optional props needed to lookup suggestions and display mentions in the at mention scenario.
    * @beta
    */
   atMentionOptions?: AtMentionOptions;
->>>>>>> eb3d7606
 };
 
 /**
