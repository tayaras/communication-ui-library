--- conflicted
+++ resolved
@@ -42,20 +42,11 @@
   renderElement?: JSX.Element | null;
   /** Determines if the video is mirrored or not. */
   isMirrored?: boolean;
-  /** Custom Component to render when no video is available. Defaults to a Persona Icon. */
-<<<<<<< HEAD
+  /** Custom render Component function for no video is available. Render a Persona Icon if undefined. */
   onRenderPlaceholder?: (
     props: PlaceholderProps,
     defaultOnRender: (props: PlaceholderProps) => JSX.Element
   ) => JSX.Element | null;
-}
-
-export interface PlaceholderProps {
-  /** user id for the VideoTile placeholder. */
-  userId?: string;
-  /** Optional participant display name for the VideoTile placeholder. */
-=======
-  placeholder?: JSX.Element | null;
   /** Optional participant display name for the VideoTile default placeholder. */
   displayName?: string;
   /**
@@ -70,7 +61,8 @@
 
 interface PlaceholderProps {
   /** Optional participant display name for the VideoTile default placeholder. */
->>>>>>> 3d8c98d1
+  /** user id for the VideoTile placeholder. */
+  userId?: string;
   displayName?: string;
   /** Optional property to set the aria label of the video tile if there is no available stream. */
   noVideoAvailableAriaLabel?: string;
@@ -93,22 +85,18 @@
   );
 };
 
-<<<<<<< HEAD
-export const VideoTile = (props: VideoTileProps & PlaceholderProps): JSX.Element => {
-  const { styles, isVideoReady, renderElement, onRenderPlaceholder, isMirrored, children, ...placeHolderProps } = props;
-=======
 export const VideoTile = (props: VideoTileProps): JSX.Element => {
   const {
     children,
     displayName,
     isMirrored,
     isVideoReady,
-    placeholder,
+    onRenderPlaceholder,
     renderElement,
     showDisplayName = true,
-    styles
+    styles,
+    ...placeHolderProps
   } = props;
->>>>>>> 3d8c98d1
   const theme = useTheme();
   return (
     <Stack className={mergeStyles(rootStyles, { background: theme.palette.neutralLighter }, styles?.root)}>
