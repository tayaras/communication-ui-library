// Copyright (c) Microsoft Corporation.
// Licensed under the MIT license.

import { concatStyleSets } from '@fluentui/react';
import React, { useMemo } from 'react';
import { HorizontalGalleryStyles } from '../HorizontalGallery';
import { ResponsiveHorizontalGallery } from '../ResponsiveHorizontalGallery';
/* @conditional-compile-remove(vertical-gallery) */
import { ResponsiveVerticalGallery } from '../ResponsiveVerticalGallery';
import { HORIZONTAL_GALLERY_BUTTON_WIDTH, HORIZONTAL_GALLERY_GAP } from '../styles/HorizontalGallery.styles';
/* @conditional-compile-remove(vertical-gallery) */
import { VerticalGalleryStyles } from '../VerticalGallery';
/* @conditional-compile-remove(vertical-gallery) */
import { OverflowGalleryLayout } from '../VideoGallery';
/* @conditional-compile-remove(pinned-participants) */
import { ScrollableHorizontalGallery } from './ScrollableHorizontalGallery';
import {
  horizontalGalleryContainerStyle,
  horizontalGalleryStyle,
  LARGE_HORIZONTAL_GALLERY_TILE_SIZE_REM,
  SMALL_HORIZONTAL_GALLERY_TILE_SIZE_REM
} from './styles/VideoGalleryResponsiveHorizontalGallery.styles';
/* @conditional-compile-remove(vertical-gallery) */
import {
  verticalGalleryContainerStyle,
  verticalGalleryStyle
} from './styles/VideoGalleryResponsiveVerticalGallery.styles';

/**
 * A ResponsiveHorizontalGallery styled for the {@link VideoGallery}
 *
 * @private
 */
export const OverflowGallery = (props: {
  shouldFloatLocalVideo?: boolean;
  onFetchTilesToRender?: (indexes: number[]) => void;
  isNarrow?: boolean;
  /* @conditional-compile-remove(vertical-gallery) */
  isShort?: boolean;
  overflowGalleryElements?: JSX.Element[];
  horizontalGalleryStyles?: HorizontalGalleryStyles;
  /* @conditional-compile-remove(vertical-gallery) */
  veritcalGalleryStyles?: VerticalGalleryStyles;
  /* @conditional-compile-remove(vertical-gallery) */
  overflowGalleryLayout?: OverflowGalleryLayout;
  onChildrenPerPageChange?: (childrenPerPage: number) => void;
}): JSX.Element => {
  const {
    shouldFloatLocalVideo = false,
    onFetchTilesToRender,
    isNarrow = false,
    /* @conditional-compile-remove(vertical-gallery) */
    isShort = false,
    overflowGalleryElements,
    horizontalGalleryStyles,
    /* @conditional-compile-remove(vertical-gallery) */ overflowGalleryLayout = 'HorizontalBottom',
    /* @conditional-compile-remove(vertical-gallery) */ veritcalGalleryStyles,
    onChildrenPerPageChange
  } = props;

  const containerStyles = useMemo(() => {
    /* @conditional-compile-remove(vertical-gallery) */
    if (overflowGalleryLayout === 'VerticalRight') {
      return verticalGalleryContainerStyle(shouldFloatLocalVideo, isNarrow, isShort);
    }
    return horizontalGalleryContainerStyle(shouldFloatLocalVideo, isNarrow);
  }, [
    shouldFloatLocalVideo,
    /* @conditional-compile-remove(vertical-gallery) */ isShort,
    isNarrow,
    /* @conditional-compile-remove(vertical-gallery) */ overflowGalleryLayout
  ]);

  const galleryStyles = useMemo(() => {
    /* @conditional-compile-remove(vertical-gallery) */
    if (overflowGalleryLayout === 'VerticalRight') {
      return concatStyleSets(verticalGalleryStyle(isShort), veritcalGalleryStyles);
    }
    return concatStyleSets(horizontalGalleryStyle(isNarrow), horizontalGalleryStyles);
  }, [
    isNarrow,
    /* @conditional-compile-remove(vertical-gallery) */ isShort,
    horizontalGalleryStyles,
    /* @conditional-compile-remove(vertical-gallery) */ overflowGalleryLayout,
    /* @conditional-compile-remove(vertical-gallery) */ veritcalGalleryStyles
  ]);

  /* @conditional-compile-remove(vertical-gallery) */
  if (overflowGalleryLayout === 'VerticalRight') {
    return (
      <ResponsiveVerticalGallery
        key="responsive-vertical-gallery"
        containerStyles={containerStyles}
        verticalGalleryStyles={galleryStyles as VerticalGalleryStyles}
        controlBarHeightRem={HORIZONTAL_GALLERY_BUTTON_WIDTH}
        gapHeightRem={HORIZONTAL_GALLERY_GAP}
        isShort={isShort}
<<<<<<< HEAD
        onChildrenPerPageChange={onChildrenPerPageChange}
=======
        onFetchTilesToRender={onFetchTilesToRender}
>>>>>>> 91ed2a83
      >
        {overflowGalleryElements}
      </ResponsiveVerticalGallery>
    );
  }

  /* @conditional-compile-remove(pinned-participants) */
  if (isNarrow) {
    // There are no pages for ScrollableHorizontalGallery so we will approximate the first 3 remote
    // participant tiles are visible
    onChildrenPerPageChange?.(3);
    return (
      <ScrollableHorizontalGallery
        horizontalGalleryElements={overflowGalleryElements}
        onFetchTilesToRender={onFetchTilesToRender}
        key="scrollable-horizontal-gallery"
      />
    );
  }

  return (
    <ResponsiveHorizontalGallery
      key="responsive-horizontal-gallery"
      containerStyles={containerStyles}
      onFetchTilesToRender={onFetchTilesToRender}
      horizontalGalleryStyles={galleryStyles}
      childWidthRem={
        isNarrow ? SMALL_HORIZONTAL_GALLERY_TILE_SIZE_REM.width : LARGE_HORIZONTAL_GALLERY_TILE_SIZE_REM.width
      }
      buttonWidthRem={HORIZONTAL_GALLERY_BUTTON_WIDTH}
      gapWidthRem={HORIZONTAL_GALLERY_GAP}
      onChildrenPerPageChange={onChildrenPerPageChange}
    >
      {overflowGalleryElements}
    </ResponsiveHorizontalGallery>
  );
};<|MERGE_RESOLUTION|>--- conflicted
+++ resolved
@@ -95,11 +95,8 @@
         controlBarHeightRem={HORIZONTAL_GALLERY_BUTTON_WIDTH}
         gapHeightRem={HORIZONTAL_GALLERY_GAP}
         isShort={isShort}
-<<<<<<< HEAD
         onChildrenPerPageChange={onChildrenPerPageChange}
-=======
         onFetchTilesToRender={onFetchTilesToRender}
->>>>>>> 91ed2a83
       >
         {overflowGalleryElements}
       </ResponsiveVerticalGallery>
