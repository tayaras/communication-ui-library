// Copyright (c) Microsoft Corporation.
// Licensed under the MIT license.

import React from 'react';
/* @conditional-compile-remove(teams-inline-images) */
import { useEffect } from 'react';
import { _formatString } from '@internal/acs-ui-common';
import { Parser } from 'html-to-react';
/* @conditional-compile-remove(mention) */
import { ProcessNodeDefinitions, IsValidNodeDefinitions, ProcessingInstructionType } from 'html-to-react';

import Linkify from 'react-linkify';
import { ChatMessage } from '../../types/ChatMessage';
/* @conditional-compile-remove(data-loss-prevention) */
import { BlockedMessage } from '../../types/ChatMessage';
import { LiveMessage } from 'react-aria-live';
import { Link } from '@fluentui/react';
/* @conditional-compile-remove(mention) */
import { MentionDisplayOptions, Mention } from '../MentionPopover';

/* @conditional-compile-remove(data-loss-prevention) */
import { FontIcon, Stack } from '@fluentui/react';
import { MessageThreadStrings } from '../MessageThread';
/* @conditional-compile-remove(teams-inline-images) */
import { FileMetadata } from '../FileDownloadCards';

type ChatMessageContentProps = {
  message: ChatMessage;
  strings: MessageThreadStrings;
  /* @conditional-compile-remove(mention) */
  mentionDisplayOptions?: MentionDisplayOptions;
  /* @conditional-compile-remove(teams-inline-images) */
  attachmentsMap?: Record<string, string>;
  /* @conditional-compile-remove(teams-inline-images) */
  onFetchAttachment?: (attachment: FileMetadata) => Promise<void>;
};

/* @conditional-compile-remove(data-loss-prevention) */
type BlockedMessageContentProps = {
  message: BlockedMessage;
  strings: MessageThreadStrings;
};

type MessageContentWithLiveAriaProps = {
  message: ChatMessage | /* @conditional-compile-remove(data-loss-prevention) */ BlockedMessage;
  liveMessage: string;
  ariaLabel?: string;
  content: JSX.Element;
};

/** @private */
export const ChatMessageContent = (props: ChatMessageContentProps): JSX.Element => {
  switch (props.message.contentType) {
    case 'text':
      return MessageContentAsText(props);
    case 'html':
      return MessageContentAsRichTextHTML(props);
    case 'richtext/html':
      return MessageContentAsRichTextHTML(props);
    default:
      console.warn('unknown message content type');
      return <></>;
  }
};

const MessageContentWithLiveAria = (props: MessageContentWithLiveAriaProps): JSX.Element => {
  return (
    <div data-ui-status={props.message.status} role="text" aria-label={props.ariaLabel}>
      <LiveMessage message={props.liveMessage} aria-live="polite" />
      {props.content}
    </div>
  );
};

const MessageContentAsRichTextHTML = (props: ChatMessageContentProps): JSX.Element => {
  const htmlToReactParser = Parser();
  const liveAuthor = _formatString(props.strings.liveAuthorIntro, { author: `${props.message.senderDisplayName}` });
<<<<<<< HEAD
  /* @conditional-compile-remove(mention) */
  const mentionSuggestionRenderer = props.mentionDisplayOptions?.onRenderMention;
  /* @conditional-compile-remove(mention) */
  if (mentionSuggestionRenderer) {
    // Use custom HTML processing if mentionSuggestionRenderer is provided

    const processNodeDefinitions = ProcessNodeDefinitions();
    const processingInstructions: ProcessingInstructionType[] = [
      {
        shouldProcessNode: (node) => {
          // Override the handling of the <msft-mention> tag in the HTML
          return node.name === 'msft-mention';
        },
        processNode: (node) => {
          console.log('processing node', node);
          const { userid, displayname } = node.attribs;
          const suggestion: Mention = {
            id: userid,
            displayText: displayname
          };
          return mentionSuggestionRenderer(suggestion);
        }
      },
      {
        // Process everything else in the default way
        shouldProcessNode: () => {
          return true;
        },
        processNode: processNodeDefinitions.processDefaultNode
      }
    ];

    const htmlContent = htmlToReactParser.parseWithInstructions(
      props.message.content ?? '',
      IsValidNodeDefinitions.alwaysValid,
      processingInstructions
    );
    return (
      <MessageContentWithLiveAria
        message={props.message}
        liveMessage={`${props.message.mine ? '' : liveAuthor} ${extractContent(props.message.content || '')}`}
        ariaLabel={messageContentAriaText(props)}
        content={htmlContent}
      />
    );
  } else {
    return (
      <MessageContentWithLiveAria
        message={props.message}
        liveMessage={`${props.message.mine ? '' : liveAuthor} ${extractContent(props.message.content || '')}`}
        ariaLabel={messageContentAriaText(props)}
        content={htmlToReactParser.parse(props.message.content ?? '')}
      />
    );
  }
=======

  /* @conditional-compile-remove(teams-inline-images) */
  useEffect(() => {
    props.message.attachedFilesMetadata?.map((fileMetadata) => {
      if (props.onFetchAttachment && props.attachmentsMap && props.attachmentsMap[fileMetadata.id] === undefined) {
        props.onFetchAttachment(fileMetadata);
      }
    });
  }, [props]);

>>>>>>> a186480f
  return (
    <MessageContentWithLiveAria
      message={props.message}
      liveMessage={`${props.message.mine ? '' : liveAuthor} ${extractContent(props.message.content || '')}`}
      ariaLabel={messageContentAriaText(props)}
      content={htmlToReactParser.parse(props.message.content ?? '')}
    />
  );
};

const MessageContentAsText = (props: ChatMessageContentProps): JSX.Element => {
  const liveAuthor = _formatString(props.strings.liveAuthorIntro, { author: `${props.message.senderDisplayName}` });
  return (
    <MessageContentWithLiveAria
      message={props.message}
      liveMessage={`${props.message.mine ? '' : liveAuthor} ${extractContent(props.message.content || '')}`}
      ariaLabel={messageContentAriaText(props)}
      content={
        <Linkify
          componentDecorator={(decoratedHref: string, decoratedText: string, key: number) => {
            return (
              <Link target="_blank" href={decoratedHref} key={key}>
                {decoratedText}
              </Link>
            );
          }}
        >
          {props.message.content}
        </Linkify>
      }
    />
  );
};

/* @conditional-compile-remove(data-loss-prevention) */
/**
 * @private
 */
export const BlockedMessageContent = (props: BlockedMessageContentProps): JSX.Element => {
  const Icon: JSX.Element = <FontIcon iconName={'DataLossPreventionProhibited'} />;
  const blockedMessage =
    props.message.warningText === false
      ? ''
      : props.message.warningText === '' || props.message.warningText === undefined
      ? props.strings.blockedWarningText
      : props.message.warningText;
  const blockedMessageLink = props.message.link;
  const blockedMessageLinkText = blockedMessageLink
    ? props.message.linkText ?? props.strings.blockedWarningLinkText
    : '';

  const liveAuthor =
    props.message.mine || props.message.senderDisplayName === undefined ? '' : props.message.senderDisplayName;
  const liveBlockedWarningText = `${liveAuthor} ${blockedMessage} ${blockedMessageLinkText}`;
  return (
    <MessageContentWithLiveAria
      message={props.message}
      liveMessage={liveBlockedWarningText}
      ariaLabel={liveBlockedWarningText}
      content={
        <Stack horizontal wrap>
          {Icon}
          {blockedMessage && <p>{blockedMessage}</p>}
          {blockedMessageLink && (
            <Link target={'_blank'} href={blockedMessageLink}>
              {blockedMessageLinkText}
            </Link>
          )}
        </Stack>
      }
    />
  );
};

// https://stackoverflow.com/questions/28899298/extract-the-text-out-of-html-string-using-javascript
const extractContent = (s: string): string => {
  const span = document.createElement('span');
  span.innerHTML = s;
  return span.textContent || span.innerText;
};

const messageContentAriaText = (props: ChatMessageContentProps): string | undefined => {
  return props.message.content
    ? props.message.mine
      ? _formatString(props.strings.messageContentMineAriaText, {
          message: props.message.content
        })
      : _formatString(props.strings.messageContentAriaText, {
          author: `${props.message.senderDisplayName}`,
          message: props.message.content
        })
    : undefined;
<<<<<<< HEAD
=======
};

type NodeProcessInstruction = {
  shouldProcessNode: unknown;
  processNode: unknown;
};

const processHtmlToReact = (props: ChatMessageContentProps): JSX.Element => {
  const htmlToReactParser = new Parser();

  /* @conditional-compile-remove(teams-inline-images) */
  const processInlineImage: NodeProcessInstruction = {
    // Custom <img> processing
    shouldProcessNode: (node): boolean => {
      // Process img node with id in attachments list
      return (
        node.name &&
        node.name === 'img' &&
        node.attribs &&
        node.attribs.id &&
        props.message.attachedFilesMetadata?.find((f) => f.id === node.attribs.id)
      );
    },
    processNode: (node, children, index): HTMLElement => {
      // logic to check id in map/list
      if (props.attachmentsMap && node.attribs.id in props.attachmentsMap) {
        node.attribs = { ...node.attribs, src: props.attachmentsMap[node.attribs.id] };
      }
      return processNodeDefinitions.processDefaultNode(node, children, index);
    }
  };

  const addProcessingStep = (): NodeProcessInstruction[] => {
    const steps: NodeProcessInstruction[] = [];
    /* @conditional-compile-remove(teams-inline-images) */
    steps.push(processInlineImage);
    return steps;
  };

  const processingInstructions: ProcessingInstructions = [
    ...addProcessingStep(),
    {
      shouldProcessNode: (): boolean => {
        return true;
      },
      processNode: processNodeDefinitions.processDefaultNode
    }
  ];

  return htmlToReactParser.parseWithInstructions(props.message.content, isValidNode, processingInstructions);
>>>>>>> a186480f
};<|MERGE_RESOLUTION|>--- conflicted
+++ resolved
@@ -75,7 +75,16 @@
 const MessageContentAsRichTextHTML = (props: ChatMessageContentProps): JSX.Element => {
   const htmlToReactParser = Parser();
   const liveAuthor = _formatString(props.strings.liveAuthorIntro, { author: `${props.message.senderDisplayName}` });
-<<<<<<< HEAD
+
+  /* @conditional-compile-remove(teams-inline-images) */
+  useEffect(() => {
+    props.message.attachedFilesMetadata?.map((fileMetadata) => {
+      if (props.onFetchAttachment && props.attachmentsMap && props.attachmentsMap[fileMetadata.id] === undefined) {
+        props.onFetchAttachment(fileMetadata);
+      }
+    });
+  }, [props]);
+
   /* @conditional-compile-remove(mention) */
   const mentionSuggestionRenderer = props.mentionDisplayOptions?.onRenderMention;
   /* @conditional-compile-remove(mention) */
@@ -131,18 +140,6 @@
       />
     );
   }
-=======
-
-  /* @conditional-compile-remove(teams-inline-images) */
-  useEffect(() => {
-    props.message.attachedFilesMetadata?.map((fileMetadata) => {
-      if (props.onFetchAttachment && props.attachmentsMap && props.attachmentsMap[fileMetadata.id] === undefined) {
-        props.onFetchAttachment(fileMetadata);
-      }
-    });
-  }, [props]);
-
->>>>>>> a186480f
   return (
     <MessageContentWithLiveAria
       message={props.message}
@@ -235,57 +232,4 @@
           message: props.message.content
         })
     : undefined;
-<<<<<<< HEAD
-=======
-};
-
-type NodeProcessInstruction = {
-  shouldProcessNode: unknown;
-  processNode: unknown;
-};
-
-const processHtmlToReact = (props: ChatMessageContentProps): JSX.Element => {
-  const htmlToReactParser = new Parser();
-
-  /* @conditional-compile-remove(teams-inline-images) */
-  const processInlineImage: NodeProcessInstruction = {
-    // Custom <img> processing
-    shouldProcessNode: (node): boolean => {
-      // Process img node with id in attachments list
-      return (
-        node.name &&
-        node.name === 'img' &&
-        node.attribs &&
-        node.attribs.id &&
-        props.message.attachedFilesMetadata?.find((f) => f.id === node.attribs.id)
-      );
-    },
-    processNode: (node, children, index): HTMLElement => {
-      // logic to check id in map/list
-      if (props.attachmentsMap && node.attribs.id in props.attachmentsMap) {
-        node.attribs = { ...node.attribs, src: props.attachmentsMap[node.attribs.id] };
-      }
-      return processNodeDefinitions.processDefaultNode(node, children, index);
-    }
-  };
-
-  const addProcessingStep = (): NodeProcessInstruction[] => {
-    const steps: NodeProcessInstruction[] = [];
-    /* @conditional-compile-remove(teams-inline-images) */
-    steps.push(processInlineImage);
-    return steps;
-  };
-
-  const processingInstructions: ProcessingInstructions = [
-    ...addProcessingStep(),
-    {
-      shouldProcessNode: (): boolean => {
-        return true;
-      },
-      processNode: processNodeDefinitions.processDefaultNode
-    }
-  ];
-
-  return htmlToReactParser.parseWithInstructions(props.message.content, isValidNode, processingInstructions);
->>>>>>> a186480f
 };