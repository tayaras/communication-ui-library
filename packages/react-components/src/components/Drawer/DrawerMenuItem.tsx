// Copyright (c) Microsoft Corporation.
// Licensed under the MIT license.

import {
  FontIcon,
  IFontIconProps,
  IIconProps,
  IRawStyle,
  IStackStyles,
  IStyle,
  mergeStyles,
  Stack,
  Text
} from '@fluentui/react';
import React from 'react';
import { useTheme } from '../../theming/FluentThemeProvider';
import { BaseCustomStyles } from '../../types';
import { submitWithKeyboard } from '../utils/keyboardNavigation';

/**
 * Props for the DrawerMenuItem
 *
 * @internal
 */
export interface _DrawerMenuItemProps {
  onItemClick?: (ev?: React.MouseEvent<HTMLElement> | React.KeyboardEvent<HTMLElement>, itemKey?: string) => void;
  itemKey: string;
  /** Text that shows at the start of the menu item after any icon supplied */
  text?: string;
  /** Text that shows at the end of the menu item before any secondaryIcon is supplied */
  secondaryText?: string;
  /** Icon shown at the start of the menu item (before the menu item text) */
  iconProps?: IIconProps;
  /**
   * Icon shown at the end of the menu item.
   * By default if this component has subMenuProps, this icon is the RightChevron.
   */
  secondaryIconProps?: IIconProps;
  styles?: BaseCustomStyles;
  subMenuProps?: _DrawerMenuItemProps[];
}

/**
 * Maps the individual item in menuProps.items passed in the {@link DrawerMenu} into a UI component.
 *
 * @private
 */
export const DrawerMenuItem = (props: _DrawerMenuItemProps): JSX.Element => {
  const theme = useTheme();
  const onClick = (ev?: React.MouseEvent<HTMLElement> | React.KeyboardEvent<HTMLElement>): void =>
    props.onItemClick && props.onItemClick(ev, props.itemKey);
  const onKeyPress = (ev: React.KeyboardEvent<HTMLElement>): void => onClick && submitWithKeyboard(ev, onClick);

  const secondaryIcon = props.secondaryIconProps ? (
    <MenuItemIcon {...props.secondaryIconProps} />
  ) : props.subMenuProps ? (
    <MenuItemIcon iconName="ChevronRight" />
  ) : undefined;

  return (
    <Stack
      tabIndex={0}
      role="menuitem"
      horizontal
      className={mergeStyles(
        drawerMenuItemRootStyles(theme.palette.neutralLight, theme.fonts.small),
        props.styles?.root
      )}
      onKeyPress={onKeyPress}
      onClick={onClick}
      tokens={menuItemChildrenGap}
    >
      {props.iconProps && (
        <Stack.Item role="presentation">
          <MenuItemIcon {...props.iconProps} />
        </Stack.Item>
      )}
      <Stack.Item styles={drawerMenuItemTextStyles} grow>
        <Text>{props.text}</Text>
      </Stack.Item>
      {props.secondaryText && (
        <Stack.Item styles={drawerMenuItemTextStyles} className={mergeStyles(secondaryTextStyles)}>
          <Text className={mergeStyles({ color: theme.palette.neutralSecondary })}>{props.secondaryText}</Text>
        </Stack.Item>
      )}
      {secondaryIcon && <Stack.Item>{secondaryIcon}</Stack.Item>}
    </Stack>
  );
};

const MenuItemIcon = (props: IFontIconProps): JSX.Element => (
  <FontIcon className={mergeStyles(iconStyles)} {...props} />
);

const menuItemChildrenGap = { childrenGap: '0.5rem' };

const drawerMenuItemRootStyles = (hoverBackground: string, fontSize: IRawStyle): IStyle => ({
  ...fontSize,
  height: '3rem',
  lineHeight: '3rem',
  padding: '0rem 0.75rem',
  cursor: 'pointer',
  ':hover, :focus': {
    background: hoverBackground
  }
});

/** Ensure long text entries appropriately show ellipsis instead of wrapping to a new line or showing a scrollbar */
const drawerMenuItemTextStyles: IStackStyles = {
  root: {
    overflow: 'hidden',
    textOverflow: 'ellipsis',
    whiteSpace: 'nowrap'
  }
};

const iconStyles: IStyle = {
  // Vertically center icons in the menu item. Using line-height does not work for centering fluent SVG icons.
  display: 'flex',
  alignItems: 'center',
  height: '100%',

  // This can be removed when we upgrade to fluent-react-icons v2 (that removes the inner span element)
  ' span': {
    display: 'flex',
    alignItems: 'center',
    height: '100%'
  }
<<<<<<< HEAD
=======
};

const secondaryTextStyles: IStyle = {
  // limit width for secondaryText in the menu item so it does not overlap with text on left.
  maxWidth: '50%'
>>>>>>> e1ca49d0
};<|MERGE_RESOLUTION|>--- conflicted
+++ resolved
@@ -126,12 +126,9 @@
     alignItems: 'center',
     height: '100%'
   }
-<<<<<<< HEAD
-=======
 };
 
 const secondaryTextStyles: IStyle = {
   // limit width for secondaryText in the menu item so it does not overlap with text on left.
   maxWidth: '50%'
->>>>>>> e1ca49d0
 };