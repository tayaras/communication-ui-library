--- conflicted
+++ resolved
@@ -156,12 +156,8 @@
       menuItems.push({
         key: 'remove',
         text: strings.removeButtonLabel,
-<<<<<<< HEAD
-        onClick: () => onRemoveParticipant(participant.userId)
-=======
-        onClick: () => onParticipantRemove(participant.userId),
+        onClick: () => onRemoveParticipant(participant.userId),
         'data-ui-id': ids.participantListRemoveParticipantButton
->>>>>>> cef13a94
       });
     }
 
