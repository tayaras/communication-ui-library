// Copyright (c) Microsoft Corporation.
// Licensed under the MIT license.

import { mergeStyles } from '@fluentui/react';
import React from 'react';
import { BaseCustomStylesProps } from '../types';
import { blockStyle, cellStyle, gridLayoutContainerStyle } from './styles/GridLayout.styles';
import { SizeMe } from 'react-sizeme';
import { calculateBlockProps } from './utils/GridLayoutUtils';

/**
 * Preset layouts for {@link GridLayout}.
 *
 * @public
 */
export type GridLayoutType = 'standard';

/**
 * Props for {@link GridLayout}.
 *
 * @public
 */
export interface GridLayoutProps {
  children: React.ReactNode;
  /**
   * Allows users to pass in an object contains custom CSS styles.
   * @Example
   * ```
   * <GridLayout styles={{ root: { background: 'blue' } }} />
   * ```
   */
  styles?: BaseCustomStylesProps;
}

<<<<<<< HEAD
=======
const calculateStandardLayoutRows = (numberOfItems: number, gridCol: number): number =>
  Math.ceil(numberOfItems / gridCol);

const calculateStandardLayoutColumns = (numberOfItems: number): number =>
  numberOfItems > 0 ? Math.ceil(Math.sqrt(numberOfItems)) : 1;

/**
 * A component to lay out audio / video tiles in a call.
 *
 * @public
 */
>>>>>>> 8cbaa79f
export const GridLayout = (props: GridLayoutProps): JSX.Element => {
  const { children, styles } = props;
  const numberOfChildren = React.Children.count(children);

  return (
    <SizeMe monitorHeight refreshRate={32}>
      {({ size }) => {
        let blockProps: BlockProps = { horizontal: true, numBlocks: Math.ceil(Math.sqrt(numberOfChildren)) };
        if (size.width && size.height) {
          blockProps = calculateBlockProps(numberOfChildren, size.width, size.height);
        }
        return (
          <div className={mergeStyles(gridLayoutContainerStyle, styles?.root)}>
            {renderBlocks({ ...blockProps, children })}
          </div>
        );
      }}
    </SizeMe>
  );
};

export type BlockProps = {
  horizontal: boolean;
  numBlocks: number;
};

const renderBlocks = (props: BlockProps & { children: React.ReactNode }): React.ReactNode => {
  const numberOfChildren = React.Children.count(props.children);
  let current = 0;
  const blockPercent = (Math.floor(10000 / props.numBlocks) / 100).toFixed(2);
  const blocks: JSX.Element[] = [];
  for (let i = 0; i < props.numBlocks; i++) {
    const numChildrenInBlock = Math.ceil((numberOfChildren - current) / (props.numBlocks - i));
    blocks.push(
      <div
        key={`block-${i}`}
        className={blockStyle}
        style={
          props.horizontal
            ? {
                gridTemplateColumns: `repeat(${numChildrenInBlock}, 1fr)`,
                width: '100%',
                height: `${blockPercent}%`
              }
            : {
                gridTemplateRows: `repeat(${numChildrenInBlock}, minmax(0, 1fr))`,
                width: `${blockPercent}%`,
                height: '100%',
                float: 'left'
              }
        }
      >
        {React.Children.toArray(props.children)
          .slice(current, current + numChildrenInBlock)
          .map((c, j) => (
            <div key={`cell-${i}-${j}`} className={cellStyle}>
              {c}
            </div>
          ))}
      </div>
    );
    current = current + numChildrenInBlock;
  }
  return blocks;
};<|MERGE_RESOLUTION|>--- conflicted
+++ resolved
@@ -32,20 +32,6 @@
   styles?: BaseCustomStylesProps;
 }
 
-<<<<<<< HEAD
-=======
-const calculateStandardLayoutRows = (numberOfItems: number, gridCol: number): number =>
-  Math.ceil(numberOfItems / gridCol);
-
-const calculateStandardLayoutColumns = (numberOfItems: number): number =>
-  numberOfItems > 0 ? Math.ceil(Math.sqrt(numberOfItems)) : 1;
-
-/**
- * A component to lay out audio / video tiles in a call.
- *
- * @public
- */
->>>>>>> 8cbaa79f
 export const GridLayout = (props: GridLayoutProps): JSX.Element => {
   const { children, styles } = props;
   const numberOfChildren = React.Children.count(children);
