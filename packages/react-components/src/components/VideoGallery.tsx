--- conflicted
+++ resolved
@@ -11,15 +11,9 @@
 } from '../types';
 import { GridLayout } from './GridLayout';
 import { StreamMedia } from './StreamMedia';
-<<<<<<< HEAD
-import { disabledVideoHint, gridStyle, videoHint, videoTileStyle } from './styles/VideoGallery.styles';
-import { memoizeFnAll } from './utils/memoizeFnAll';
-import { PlaceholderProps, VideoTile } from './VideoTile';
-=======
 import { gridStyle, videoTileStyle } from './styles/VideoGallery.styles';
 import { memoizeFnAll } from 'acs-ui-common';
-import { VideoTile } from './VideoTile';
->>>>>>> 3d8c98d1
+import { VideoTile, PlaceholderProps } from './VideoTile';
 
 export interface VideoGalleryProps {
   styles?: BaseCustomStylesProps;
@@ -57,14 +51,8 @@
           renderElement={<StreamMedia videoStreamElement={renderElement ?? null} />}
           displayName={displayName}
           styles={videoTileStyle}
-<<<<<<< HEAD
-          onRenderPlaceholder={onRenderAvatar ? onRenderAvatar : undefined}
-        >
-          <Text className={isAvailable ? videoHint : disabledVideoHint}>{displayName}</Text>
-        </VideoTile>
-=======
+          onRenderPlaceholder={onRenderAvatar}
         />
->>>>>>> 3d8c98d1
       </Stack>
     );
   }
@@ -103,14 +91,8 @@
         renderElement={<StreamMedia videoStreamElement={localVideoStream?.renderElement ?? null} />}
         displayName={localParticipant?.displayName}
         styles={videoTileStyle}
-<<<<<<< HEAD
-        onRenderPlaceholder={onRenderAvatar ? onRenderAvatar : undefined}
-      >
-        <Text className={isLocalVideoReady ? videoHint : disabledVideoHint}>{localParticipant?.displayName}</Text>
-      </VideoTile>
-=======
+        onRenderPlaceholder={onRenderAvatar}
       />
->>>>>>> 3d8c98d1
     );
     // eslint-disable-next-line react-hooks/exhaustive-deps
   }, [localParticipant, localParticipant.videoStream, onCreateLocalStreamView]);
