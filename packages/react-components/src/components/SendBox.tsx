// Copyright (c) Microsoft Corporation.
// Licensed under the MIT license.

import React, { useState, useMemo, useCallback } from 'react';
import { IStyle, ITextField, mergeStyles, concatStyleSets, Icon, Stack } from '@fluentui/react';
import {
  sendBoxStyle,
  sendButtonStyle,
  sendIconStyle,
  sendBoxWrapperStyles,
  borderAndBoxShadowStyle
} from './styles/SendBox.styles';
import { BaseCustomStyles } from '../types';
import { useTheme } from '../theming';
import { useLocale } from '../localization';
import { useIdentifiers } from '../identifiers';
import { InputBoxButton, InputBoxComponent } from './InputBoxComponent';

import { isDarkThemed } from '../theming/themeUtils';

const EMPTY_MESSAGE_REGEX = /^\s*$/;
const MAXIMUM_LENGTH_OF_MESSAGE = 8000;

/**
 * Fluent styles for {@link Sendbox}.
 *
 * @public
 */
export interface SendBoxStylesProps extends BaseCustomStyles {
  /** Styles for the text field. */
  textField?: IStyle;
  /** styles for the text field container */
  textFieldContainer?: IStyle;
  /** Styles for the container of the send message icon. */
  sendMessageIconContainer?: IStyle;
  /** Styles for the send message icon; These styles will be ignored when a custom send message icon is provided. */
  sendMessageIcon?: IStyle;
  /** Styles for the system message; These styles will be ignored when a custom system message component is provided. */
  systemMessage?: IStyle;
}

/**
 * Strings of {@link SendBox} that can be overridden.
 *
 * @public
 */
export interface SendBoxStrings {
  /**
   * Placeholder text in SendBox when there is no user input
   */
  placeholderText: string;
  /**
   * The warning message when send box text length is more than max limit
   */
  textTooLong: string;
  /**
   * Aria label for send message button
   */
  sendButtonAriaLabel: string;
}

/**
 * Props for {@link SendBox}.
 *
 * @public
 */
export interface SendBoxProps {
  /**
   * Optional boolean to disable text box
   * @defaultValue false
   */
  disabled?: boolean;
  /**
   * Optional text for system message below text box
   */
  systemMessage?: string;
  /**
   * Optional callback called when message is sent
   */
  onSendMessage?: (content: string) => Promise<void>;
  /**
   * Optional callback called when user is typing
   */
  onTyping?: () => Promise<void>;
  /**
   * Optional callback to render system message below the SendBox.
   * @defaultValue MessageBar
   */
  onRenderSystemMessage?: (systemMessage: string | undefined) => React.ReactElement;
  /**
   * Optional boolean to support new line in SendBox.
   * @defaultValue false
   */
  supportNewline?: boolean;
  /**
   * Optional callback to render send button icon to the right of the SendBox.
   * @defaultValue SendBoxSendHovered icon when mouse over icon and SendBoxSend icon otherwise
   */
  onRenderIcon?: (isHover: boolean) => JSX.Element;
  /**
   * Allows users to pass in an object contains custom CSS styles.
   * @Example
   * ```
   * <SendBox styles={{ root: { background: 'blue' } }} />
   * ```
   */
  styles?: SendBoxStylesProps;
  /**
   * Optional strings to override in component
   */
  strings?: Partial<SendBoxStrings>;
  /**
   * boolean to determine if the input box has focus on render or not.
   */
  autoFocus?: 'sendBoxTextField' | false;
  /* @conditional-compile-remove-from(stable): FILE_SHARING */
  /**
   * Optional callback to render uploaded files in the SendBox. The sendbox will expand
   * veritcally to accomodate the uploaded files. File uploads will
   * be rendered below the text area in sendbox.
   * @beta
   */
  onRenderFileUploads?: () => JSX.Element;
}

/**
 * Component for typing and sending messages.
 *
 * Supports sending typing notification when user starts entering text.
 * Supports an optional message below the text input field.
 *
 * @public
 */
export const SendBox = (props: SendBoxProps): JSX.Element => {
  const {
    disabled,
    systemMessage,
    supportNewline,
    onSendMessage,
    onTyping,
    onRenderIcon,
    onRenderSystemMessage,
    styles,
    autoFocus
  } = props;
  const theme = useTheme();
  const localeStrings = useLocale().strings.sendBox;
  const strings = { ...localeStrings, ...props.strings };
  const ids = useIdentifiers();

  const [textValue, setTextValue] = useState('');
  const [textValueOverflow, setTextValueOverflow] = useState(false);

  const sendTextFieldRef = React.useRef<ITextField>(null);

  const sendMessageOnClick = (): void => {
    // don't send a message when disabled
    if (disabled || textValueOverflow) {
      return;
    }
    // we dont want to send empty messages including spaces, newlines, tabs
    if (!EMPTY_MESSAGE_REGEX.test(textValue)) {
      onSendMessage && onSendMessage(textValue);
      setTextValue('');
    }
    sendTextFieldRef.current?.focus();
  };
  const setText = (
    event: React.FormEvent<HTMLInputElement | HTMLTextAreaElement>,
    newValue?: string | undefined
  ): void => {
    if (newValue === undefined) {
      return;
    }

    if (newValue.length > MAXIMUM_LENGTH_OF_MESSAGE) {
      setTextValueOverflow(true);
    } else {
      setTextValueOverflow(false);
    }
    setTextValue(newValue);
  };

  const textTooLongMessage = textValueOverflow ? strings.textTooLong : undefined;
  const errorMessage = systemMessage ?? textTooLongMessage;

  const mergedSendButtonStyle = useMemo(
    () => mergeStyles(sendButtonStyle, styles?.sendMessageIconContainer),
    [styles?.sendMessageIconContainer]
  );

  const mergedStyles = useMemo(() => concatStyleSets(styles), [styles]);

  const hasText = !!textValue;
  const mergedSendIconStyle = useMemo(
    () =>
      mergeStyles(
        sendIconStyle,
        {
          color: !!errorMessage || !hasText ? theme.palette.neutralTertiary : theme.palette.themePrimary
        },
        styles?.sendMessageIcon
      ),
    [errorMessage, hasText, theme, styles?.sendMessageIcon]
  );

  const onRenderSendIcon = useCallback(
    (isHover: boolean) =>
      onRenderIcon ? (
        onRenderIcon(isHover)
      ) : (
        <Icon iconName={isHover ? 'SendBoxSendHovered' : 'SendBoxSend'} className={mergedSendIconStyle} />
      ),
    [mergedSendIconStyle, onRenderIcon]
  );

  return (
    <Stack
      className={mergeStyles(
        borderAndBoxShadowStyle(theme, isDarkThemed(theme) ? '#f1707b' : '#a80000', !!errorMessage, !!disabled),
        sendBoxWrapperStyles
      )}
    >
      <InputBoxComponent
        autoFocus={autoFocus}
        data-ui-id={ids.sendboxTextField}
        inlineChildren={true}
        disabled={disabled}
        errorMessage={onRenderSystemMessage ? onRenderSystemMessage(errorMessage) : errorMessage}
        textFieldRef={sendTextFieldRef}
        id="sendbox"
        inputClassName={sendBoxStyle}
        placeholderText={strings.placeholderText}
        textValue={textValue}
        onChange={setText}
        onKeyDown={() => {
          onTyping && onTyping();
        }}
        onEnterKeyDown={() => {
          sendMessageOnClick();
        }}
<<<<<<< HEAD
        id={'sendIconWrapper'}
        className={mergedSendButtonStyle}
        ariaLabel={localeStrings.sendButtonAriaLabel}
        tooltipContent={localeStrings.sendButtonAriaLabel}
      />
    </InputBoxComponent>
=======
        styles={mergedStyles}
        supportNewline={supportNewline}
        maxLength={MAXIMUM_LENGTH_OF_MESSAGE}
      >
        <InputBoxButton
          onRenderIcon={onRenderSendIcon}
          onClick={(e) => {
            if (!textValueOverflow) {
              sendMessageOnClick();
            }
            e.stopPropagation();
          }}
          id={'sendIconWrapper'}
          className={mergedSendButtonStyle}
          ariaLabel={localeStrings.sendButtonAriaLabel}
        />
      </InputBoxComponent>
      {
        /* @conditional-compile-remove-from(stable): FILE_SHARING */
        props.onRenderFileUploads && props.onRenderFileUploads()
      }
    </Stack>
>>>>>>> fd7e1803
  );
};<|MERGE_RESOLUTION|>--- conflicted
+++ resolved
@@ -239,14 +239,6 @@
         onEnterKeyDown={() => {
           sendMessageOnClick();
         }}
-<<<<<<< HEAD
-        id={'sendIconWrapper'}
-        className={mergedSendButtonStyle}
-        ariaLabel={localeStrings.sendButtonAriaLabel}
-        tooltipContent={localeStrings.sendButtonAriaLabel}
-      />
-    </InputBoxComponent>
-=======
         styles={mergedStyles}
         supportNewline={supportNewline}
         maxLength={MAXIMUM_LENGTH_OF_MESSAGE}
@@ -262,6 +254,7 @@
           id={'sendIconWrapper'}
           className={mergedSendButtonStyle}
           ariaLabel={localeStrings.sendButtonAriaLabel}
+          tooltipContent={localeStrings.sendButtonAriaLabel}
         />
       </InputBoxComponent>
       {
@@ -269,6 +262,5 @@
         props.onRenderFileUploads && props.onRenderFileUploads()
       }
     </Stack>
->>>>>>> fd7e1803
   );
 };