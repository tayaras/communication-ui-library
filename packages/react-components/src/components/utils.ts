--- conflicted
+++ resolved
@@ -178,17 +178,9 @@
   callMacOsCameraAccessDenied: 'ErrorBarCallMacOsCameraAccessDenied'
 };
 
-<<<<<<< HEAD
-/* @conditional-compile-remove(call-readiness) */
-/**
- * @private
- */
-export const isValidString = (string: string | undefined): boolean => {
-=======
 /**
  * @private
  */
 export const isValidString = (string: string | undefined): string is string => {
->>>>>>> a9401043
   return !!string && string.length > 0;
 };