--- conflicted
+++ resolved
@@ -78,15 +78,8 @@
     text: currentSpokenLanguage !== '' ? currentSpokenLanguage : defaultSpokenLanguage
   });
 
-<<<<<<< HEAD
-  const localeStrings = useLocale().strings.captionsSettingModal;
   const supportedLanguageStrings = useLocale().strings.captionsAvailableLanguages;
-  const strings = props.strings ?? localeStrings;
-
-  const onDismissTriggered = (): void => {
-=======
   const dismiss = (): void => {
->>>>>>> 8aa263f5
     if (onDismissCaptionsSetting) {
       onDismissCaptionsSetting();
     }
