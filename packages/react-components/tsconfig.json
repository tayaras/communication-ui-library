--- conflicted
+++ resolved
@@ -3,12 +3,7 @@
   "compilerOptions": {
     "outDir": "./dist/dist-esm"
   },
-<<<<<<< HEAD
-  "typeRoots": ["./node_modules/@types"],
-  "include": ["src/**/*", "@types/html-to-react.d.ts"],
-=======
   "typeRoots": ["./node_modules/@types", "./@types"],
   "include": ["src/**/*"],
->>>>>>> eb3d7606
   "exclude": ["dist", "node_modules"]
 }