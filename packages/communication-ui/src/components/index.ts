--- conflicted
+++ resolved
@@ -30,13 +30,11 @@
 export { ParticipantItem } from './ParticipantItem';
 export type { ParticipantItemProps, ParticipantItemStylesProps } from './ParticipantItem';
 
-<<<<<<< HEAD
 export { VideoGallery } from './VideoGallery';
 export type { VideoGalleryProps } from './VideoGallery';
-=======
+
 export { CameraButton } from './CameraButton';
 export type { CameraButtonProps } from './CameraButton';
->>>>>>> 6e0f1881
 
 export {
   ControlBar,
