// Copyright (c) Microsoft Corporation.
// Licensed under the MIT license.

/**
 * `@azure/communication-react` is an npm package that exports the functionality of the Azure Communication Services - UI Library.
 *
 * This package makes it easy for you to build modern communications user experiences using Azure Communication Services. It gives you a library of production-ready UI components that you can drop into your applications:
 *   - Composites: These components are turn-key solutions that implement common communication scenarios. You can quickly add video calling or chat experiences to your applications. Composites are open-source higher order components built using UI components.
 *   - UI Components - These components are open-source building blocks that let you build custom communications experience. Components are offered for both calling and chat capabilities that can be combined to build experiences.
 *
 * These UI client libraries all use Microsoft's Fluent design language and assets. Fluent UI provides a foundational layer for the UI Library and is actively used across Microsoft products.
 *
 * In conjunction with the UI components, the UI Library exposes a stateful client library for calling and chat. This client is agnostic to any specific state management framework and can be integrated with common state managers like Redux or React Context.
 * This stateful client library can be used with the UI Components to pass props and methods for the UI Components to render data. For more information, see Stateful Client Overview.
 *
 * For more information visit: https://aka.ms/acsstorybook
 *
 * @packageDocumentation
 */

export { fromFlatCommunicationIdentifier, toFlatCommunicationIdentifier } from '../../acs-ui-common/src';
export type {
  AreEqual,
  CommonProperties,
  MessageStatus,
  Common,
  AreTypeEqual,
  AreParamEqual
} from '../../acs-ui-common/src';

// Not to export chat/calling specific hook from binding package
export type {
  CallClientProviderProps,
  CallAgentProviderProps,
  CallProviderProps,
  GetCallingSelector,
  CallingHandlers,
  CallingBaseSelectorProps,
  CommonCallingHandlers
} from '../../calling-component-bindings/src';
export type {
  ChatClientProviderProps,
  ChatThreadClientProviderProps,
  GetChatSelector,
  ChatHandlers,
  ChatBaseSelectorProps
} from '../../chat-component-bindings/src';

export {
  CallClientProvider,
  CallAgentProvider,
  CallProvider,
  useCallClient,
  useCallAgent,
  useCall,
  useDeviceManager,
  getCallingSelector,
  createDefaultCallingHandlers
} from '../../calling-component-bindings/src';

/* @conditional-compile-remove(teams-identity-support) */
export {
  useTeamsCallAgent,
  useTeamsCall,
  createDefaultTeamsCallingHandlers
} from '../../calling-component-bindings/src';

/* @conditional-compile-remove(teams-identity-support) */
export type { TeamsCallingHandlers } from '../../calling-component-bindings/src';

export type {
  ScreenShareButtonSelector,
  CameraButtonSelector,
  VideoGallerySelector,
  DevicesButtonSelector,
  EmptySelector,
  ErrorBarSelector as CallErrorBarSelector,
  ParticipantListSelector,
  MicrophoneButtonSelector,
  ParticipantsButtonSelector
} from '../../calling-component-bindings/src';
/* @conditional-compile-remove(PSTN-calls) */
export type { HoldButtonSelector } from '../../calling-component-bindings/src';

export {
  ChatClientProvider,
  ChatThreadClientProvider,
  useChatClient,
  useChatThreadClient,
  getChatSelector,
  createDefaultChatHandlers
} from '../../chat-component-bindings/src';

export type {
  MessageThreadSelector,
  TypingIndicatorSelector,
  ChatParticipantListSelector,
  SendBoxSelector,
  ErrorBarSelector as ChatErrorBarSelector
} from '../../chat-component-bindings/src';

export {
  _IdentifierProvider,
  CameraButton,
  ControlBar,
  ControlBarButton,
  DevicesButton,
  EndCallButton,
  ErrorBar,
  GridLayout,
  LocalizationProvider,
  MessageStatusIndicator,
  MessageThread,
  MicrophoneButton,
  ParticipantItem,
  ParticipantList,
  ParticipantsButton,
  ScreenShareButton,
  SendBox,
  StreamMedia,
  TypingIndicator,
  VideoGallery,
  VideoTile
} from '../../react-components/src';
/* @conditional-compile-remove(PSTN-calls) */
export { HoldButton } from '../../react-components/src';

/* @conditional-compile-remove(dialpad) */ /* @conditional-compile-remove(PSTN-calls) */
export { Dialpad } from '../../react-components/src';

/* @conditional-compile-remove(call-readiness) */
export {
  CameraAndMicrophoneSitePermissions,
  MicrophoneSitePermissions,
  CameraSitePermissions
} from '../../react-components/src';
/* @conditional-compile-remove(call-readiness) */
export type {
  CameraAndMicrophoneSitePermissionsStrings,
  CameraAndMicrophoneSitePermissionsProps,
  CameraSitePermissionsStrings,
  CameraSitePermissionsProps,
  CommonSitePermissionsProps,
  SitePermissionsStrings,
  SitePermissionsStyles,
  MicrophoneSitePermissionsStrings,
  MicrophoneSitePermissionsProps
} from '../../react-components/src';

/* @conditional-compile-remove(at-mention) */
export type {
<<<<<<< HEAD
  _AtMentionFlyoutProps,
=======
  AtMentionOptions,
>>>>>>> eb3d7606
  AtMentionDisplayOptions,
  AtMentionLookupOptions,
  AtMentionSuggestion
} from '../../react-components/src';

export type {
  _IdentifierProviderProps,
  _Identifiers,
  ActiveErrorMessage,
  BaseCustomStyles,
  CallParticipantListParticipant,
  CameraButtonContextualMenuStyles,
  CameraButtonProps,
  CameraButtonStrings,
  CameraButtonStyles,
  ChatMessage,
  CommunicationParticipant,
  ComponentLocale,
  ComponentStrings,
  ContentSystemMessage,
  ControlBarButtonProps,
  ControlBarButtonStrings,
  ControlBarButtonStyles,
  ControlBarLayout,
  ControlBarProps,
  CreateVideoStreamViewResult,
  CustomAvatarOptions,
  CustomMessage,
  DevicesButtonContextualMenuStyles,
  DevicesButtonProps,
  DevicesButtonStrings,
  DevicesButtonStyles,
  EndCallButtonProps,
  EndCallButtonStrings,
  ErrorBarProps,
  ErrorBarStrings,
  ErrorType,
  GridLayoutProps,
  GridLayoutStyles,
  HorizontalGalleryStyles,
  JumpToNewMessageButtonProps,
  LocalizationProviderProps,
  LocalVideoCameraCycleButtonProps,
  LoadingState,
  Message,
  MessageAttachedStatus,
  MessageCommon,
  MessageContentType,
  MessageProps,
  MessageRenderer,
  MessageStatusIndicatorProps,
  MessageStatusIndicatorStrings,
  MessageThreadProps,
  MessageThreadStrings,
  MessageThreadStyles,
  MicrophoneButtonContextualMenuStyles,
  MicrophoneButtonProps,
  MicrophoneButtonStrings,
  MicrophoneButtonStyles,
  OnRenderAvatarCallback,
  OptionsDevice,
  ParticipantAddedSystemMessage,
  ParticipantItemProps,
  ParticipantItemStrings,
  ParticipantItemStyles,
  ParticipantListItemStyles,
  ParticipantListParticipant,
  ParticipantListProps,
  ParticipantListStyles,
  ParticipantMenuItemsCallback,
  ParticipantRemovedSystemMessage,
  ParticipantState,
  ParticipantsButtonContextualMenuStyles,
  ParticipantsButtonProps,
  ParticipantsButtonStrings,
  ParticipantsButtonStyles,
  ReadReceiptsBySenderId,
  ScreenShareButtonProps,
  ScreenShareButtonStrings,
  SendBoxProps,
  SendBoxStrings,
  SendBoxStylesProps,
  StreamMediaProps,
  SystemMessage,
  SystemMessageCommon,
  TopicUpdatedSystemMessage,
  TypingIndicatorProps,
  TypingIndicatorStrings,
  TypingIndicatorStylesProps,
  UpdateMessageCallback,
  CancelEditCallback,
  VideoGalleryLayout,
  VideoGalleryLocalParticipant,
  VideoGalleryParticipant,
  VideoGalleryProps,
  VideoGalleryRemoteParticipant,
  VideoGalleryStream,
  VideoGalleryStrings,
  VideoGalleryStyles,
  VideoStreamOptions,
  VideoTileProps,
  VideoTileStylesProps,
  ViewScalingMode
} from '../../react-components/src';
/* @conditional-compile-remove(data-loss-prevention) */
export type { BlockedMessage } from '../../react-components/src';
/* @conditional-compile-remove(rooms) */
export type { Role } from '../../react-components/src';
/* @conditional-compile-remove(dialpad) */ /* @conditional-compile-remove(PSTN-calls) */
export type { DialpadProps, DialpadStrings, DialpadStyles, DtmfTone } from '../../react-components/src';
/* @conditional-compile-remove(file-sharing) */
export type {
  ActiveFileUpload,
  SendBoxErrorBarError,
  FileDownloadHandler,
  FileDownloadError,
  FileMetadata,
  AttachmentDownloadResult
} from '../../react-components/src';
/* @conditional-compile-remove(teams-inline-images) */
export type { FileMetadataAttachmentType } from '../../react-components/src';
/* @conditional-compile-remove(PSTN-calls) */
export type { HoldButtonProps, HoldButtonStrings, VideoTileStrings } from '../../react-components/src';
/* @conditional-compile-remove(call-readiness) */
export type { BrowserPermissionDeniedStrings, BrowserPermissionDeniedProps } from '../../react-components/src';
/* @conditional-compile-remove(call-readiness) */
export type {
  BrowserPermissionDeniedIOSStrings,
  BrowserPermissionDeniedStyles,
  BrowserPermissionDeniedIOSProps
} from '../../react-components/src';
/* @conditional-compile-remove(pinned-participants) */
export type { VideoTileContextualMenuProps, VideoTileDrawerMenuProps } from '../../react-components/src';
/* @conditional-compile-remove(vertical-gallery) */
export type { OverflowGalleryPosition } from '../../react-components/src';
export * from '../../react-components/src/localization/locales';
export * from '../../react-components/src/theming';
export * from '../../calling-stateful-client/src/index-public';
/* @conditional-compile-remove(one-to-n-calling) */
export type { DeclarativeCallAgent } from '../../calling-stateful-client/src';
export { createStatefulChatClient } from '../../chat-stateful-client/src';
export type {
  StatefulChatClient,
  StatefulChatClientArgs,
  StatefulChatClientOptions,
  ChatMessageWithStatus,
  ChatClientState,
  ChatError,
  ChatErrors,
  ChatThreadClientState,
  ChatThreadProperties,
  ChatErrorTarget
} from '../../chat-stateful-client/src';
export * from '../../react-composites/src/index-public';
export * from './mergedHooks';

/* @conditional-compile-remove(unsupported-browser) */
export { UnsupportedBrowser } from '../../react-components/src';
/* @conditional-compile-remove(unsupported-browser) */
export type { UnsupportedBrowserStrings, UnsupportedBrowserProps } from '../../react-components/src';
/* @conditional-compile-remove(unsupported-browser) */
export { UnsupportedBrowserVersion } from '../../react-components/src';
/* @conditional-compile-remove(unsupported-browser) */
export type { UnsupportedBrowserVersionStrings, UnsupportedBrowserVersionProps } from '../../react-components/src';
/* @conditional-compile-remove(unsupported-browser) */
export { UnsupportedOperatingSystem } from '../../react-components/src';
/* @conditional-compile-remove(unsupported-browser) */
export type { UnsupportedOperatingSystemStrings, UnsupportedOperatingSystemProps } from '../../react-components/src';
/* @conditional-compile-remove(vertical-gallery) */
export type {
  VerticalGalleryStyles,
  VerticalGalleryStrings,
  VerticalGalleryControlBarStyles
} from '../../react-components/src';<|MERGE_RESOLUTION|>--- conflicted
+++ resolved
@@ -149,11 +149,7 @@
 
 /* @conditional-compile-remove(at-mention) */
 export type {
-<<<<<<< HEAD
-  _AtMentionFlyoutProps,
-=======
   AtMentionOptions,
->>>>>>> eb3d7606
   AtMentionDisplayOptions,
   AtMentionLookupOptions,
   AtMentionSuggestion
