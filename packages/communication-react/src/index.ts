// Copyright (c) Microsoft Corporation.
// Licensed under the MIT license.

/**
 * `@azure/communication-react` is an npm package that exports the functionality of the Azure Communication Services - UI Library.
 *
 * This package makes it easy for you to build modern communications user experiences using Azure Communication Services. It gives you a library of production-ready UI components that you can drop into your applications:
 *   - Composites: These components are turn-key solutions that implement common communication scenarios. You can quickly add video calling or chat experiences to your applications. Composites are open-source higher order components built using UI components.
 *   - UI Components - These components are open-source building blocks that let you build custom communications experience. Components are offered for both calling and chat capabilities that can be combined to build experiences.
 *
 * These UI client libraries all use Microsoft's Fluent design language and assets. Fluent UI provides a foundational layer for the UI Library and is actively used across Microsoft products.
 *
 * In conjunction with the UI components, the UI Library exposes a stateful client library for calling and chat. This client is agnostic to any specific state management framework and can be integrated with common state managers like Redux or React Context.
 * This stateful client library can be used with the UI Components to pass props and methods for the UI Components to render data. For more information, see Stateful Client Overview.
 *
 * For more information visit: https://aka.ms/acsstorybook
 *
 * @packageDocumentation
 */

export { fromFlatCommunicationIdentifier, toFlatCommunicationIdentifier } from '../../acs-ui-common/src';
export type {
  AreEqual,
  CommonProperties,
  MessageStatus,
  Common,
  AreTypeEqual,
  AreParamEqual
} from '../../acs-ui-common/src';

// Not to export chat/calling specific hook from binding package
export type {
  CallClientProviderProps,
  CallAgentProviderProps,
  CallProviderProps,
  GetCallingSelector,
  CallingHandlers,
  CallingBaseSelectorProps,
  CommonCallingHandlers
} from '../../calling-component-bindings/src';
export type {
  ChatClientProviderProps,
  ChatThreadClientProviderProps,
  GetChatSelector,
  ChatHandlers,
  ChatBaseSelectorProps
} from '../../chat-component-bindings/src';

export {
  CallClientProvider,
  CallAgentProvider,
  CallProvider,
  useCallClient,
  useCallAgent,
  useCall,
  useDeviceManager,
  getCallingSelector,
  createDefaultCallingHandlers
} from '../../calling-component-bindings/src';

/* @conditional-compile-remove(teams-identity-support) */
export {
  useTeamsCallAgent,
  useTeamsCall,
  createDefaultTeamsCallingHandlers
} from '../../calling-component-bindings/src';

/* @conditional-compile-remove(teams-identity-support) */
export type { TeamsCallingHandlers } from '../../calling-component-bindings/src';

export type {
  ScreenShareButtonSelector,
  CameraButtonSelector,
  VideoGallerySelector,
  DevicesButtonSelector,
  EmptySelector,
  ErrorBarSelector as CallErrorBarSelector,
  ParticipantListSelector,
  MicrophoneButtonSelector,
  ParticipantsButtonSelector
} from '../../calling-component-bindings/src';
/* @conditional-compile-remove(PSTN-calls) */
export type { HoldButtonSelector } from '../../calling-component-bindings/src';

export {
  ChatClientProvider,
  ChatThreadClientProvider,
  useChatClient,
  useChatThreadClient,
  getChatSelector,
  createDefaultChatHandlers
} from '../../chat-component-bindings/src';

export type {
  MessageThreadSelector,
  TypingIndicatorSelector,
  ChatParticipantListSelector,
  SendBoxSelector,
  ErrorBarSelector as ChatErrorBarSelector
} from '../../chat-component-bindings/src';

export {
  _IdentifierProvider,
  CameraButton,
  ControlBar,
  ControlBarButton,
  DevicesButton,
  EndCallButton,
  ErrorBar,
  GridLayout,
  LocalizationProvider,
  MessageStatusIndicator,
  MessageThread,
  MicrophoneButton,
  ParticipantItem,
  ParticipantList,
  ParticipantsButton,
  ScreenShareButton,
  SendBox,
  StreamMedia,
  TypingIndicator,
  VideoGallery,
  VideoTile
} from '../../react-components/src';
/* @conditional-compile-remove(PSTN-calls) */
export { HoldButton } from '../../react-components/src';

/* @conditional-compile-remove(dialpad) */ /* @conditional-compile-remove(PSTN-calls) */
export { Dialpad } from '../../react-components/src';

/* @conditional-compile-remove(call-readiness) */
export {
  CameraAndMicrophoneSitePermissions,
  MicrophoneSitePermissions,
  CameraSitePermissions
} from '../../react-components/src';
/* @conditional-compile-remove(call-readiness) */
export type {
  CameraAndMicrophoneSitePermissionsStrings,
  CameraAndMicrophoneSitePermissionsProps,
  CameraSitePermissionsStrings,
  CameraSitePermissionsProps,
  CommonSitePermissionsProps,
  SitePermissionsStrings,
  SitePermissionsStyles,
  MicrophoneSitePermissionsStrings,
  MicrophoneSitePermissionsProps
} from '../../react-components/src';

<<<<<<< HEAD
/* @conditional-compile-remove(total-participant-count) */
export type { ParticipantListStrings } from '../../react-components/src';
=======
/* @conditional-compile-remove(at-mention) */
export type {
  AtMentionOptions,
  AtMentionDisplayOptions,
  AtMentionLookupOptions,
  AtMentionSuggestion
} from '../../react-components/src';
>>>>>>> 188eff4d

export type {
  _IdentifierProviderProps,
  _Identifiers,
  ActiveErrorMessage,
  BaseCustomStyles,
  CallParticipantListParticipant,
  CameraButtonContextualMenuStyles,
  CameraButtonProps,
  CameraButtonStrings,
  CameraButtonStyles,
  ChatMessage,
  CommunicationParticipant,
  ComponentLocale,
  ComponentStrings,
  ContentSystemMessage,
  ControlBarButtonProps,
  ControlBarButtonStrings,
  ControlBarButtonStyles,
  ControlBarLayout,
  ControlBarProps,
  CreateVideoStreamViewResult,
  CustomAvatarOptions,
  CustomMessage,
  DevicesButtonContextualMenuStyles,
  DevicesButtonProps,
  DevicesButtonStrings,
  DevicesButtonStyles,
  EndCallButtonProps,
  EndCallButtonStrings,
  ErrorBarProps,
  ErrorBarStrings,
  ErrorType,
  GridLayoutProps,
  GridLayoutStyles,
  HorizontalGalleryStyles,
  JumpToNewMessageButtonProps,
  LocalizationProviderProps,
  LocalVideoCameraCycleButtonProps,
  LoadingState,
  Message,
  MessageAttachedStatus,
  MessageCommon,
  MessageContentType,
  MessageProps,
  MessageRenderer,
  MessageStatusIndicatorProps,
  MessageStatusIndicatorStrings,
  MessageThreadProps,
  MessageThreadStrings,
  MessageThreadStyles,
  MicrophoneButtonContextualMenuStyles,
  MicrophoneButtonProps,
  MicrophoneButtonStrings,
  MicrophoneButtonStyles,
  OnRenderAvatarCallback,
  OptionsDevice,
  ParticipantAddedSystemMessage,
  ParticipantItemProps,
  ParticipantItemStrings,
  ParticipantItemStyles,
  ParticipantListItemStyles,
  ParticipantListParticipant,
  ParticipantListProps,
  ParticipantListStyles,
  ParticipantMenuItemsCallback,
  ParticipantRemovedSystemMessage,
  ParticipantState,
  ParticipantsButtonContextualMenuStyles,
  ParticipantsButtonProps,
  ParticipantsButtonStrings,
  ParticipantsButtonStyles,
  ReadReceiptsBySenderId,
  ScreenShareButtonProps,
  ScreenShareButtonStrings,
  SendBoxProps,
  SendBoxStrings,
  SendBoxStylesProps,
  StreamMediaProps,
  SystemMessage,
  SystemMessageCommon,
  TopicUpdatedSystemMessage,
  TypingIndicatorProps,
  TypingIndicatorStrings,
  TypingIndicatorStylesProps,
  UpdateMessageCallback,
  CancelEditCallback,
  VideoGalleryLayout,
  VideoGalleryLocalParticipant,
  VideoGalleryParticipant,
  VideoGalleryProps,
  VideoGalleryRemoteParticipant,
  VideoGalleryStream,
  VideoGalleryStrings,
  VideoGalleryStyles,
  VideoStreamOptions,
  VideoTileProps,
  VideoTileStylesProps,
  ViewScalingMode
} from '../../react-components/src';
/* @conditional-compile-remove(data-loss-prevention) */
export type { BlockedMessage } from '../../react-components/src';
/* @conditional-compile-remove(rooms) */
export type { Role } from '../../react-components/src';
/* @conditional-compile-remove(dialpad) */ /* @conditional-compile-remove(PSTN-calls) */
export type { DialpadProps, DialpadStrings, DialpadStyles, DtmfTone } from '../../react-components/src';
/* @conditional-compile-remove(file-sharing) */
export type {
  ActiveFileUpload,
  SendBoxErrorBarError,
  FileDownloadHandler,
  FileDownloadError,
  FileMetadata,
  AttachmentDownloadResult
} from '../../react-components/src';
/* @conditional-compile-remove(teams-inline-images) */
export type { FileMetadataAttachmentType } from '../../react-components/src';
/* @conditional-compile-remove(PSTN-calls) */
export type { HoldButtonProps, HoldButtonStrings, VideoTileStrings } from '../../react-components/src';
/* @conditional-compile-remove(call-readiness) */
export type { BrowserPermissionDeniedStrings, BrowserPermissionDeniedProps } from '../../react-components/src';
/* @conditional-compile-remove(call-readiness) */
export type {
  BrowserPermissionDeniedIOSStrings,
  BrowserPermissionDeniedStyles,
  BrowserPermissionDeniedIOSProps
} from '../../react-components/src';
/* @conditional-compile-remove(pinned-participants) */
export type { VideoTileContextualMenuProps, VideoTileDrawerMenuProps } from '../../react-components/src';
/* @conditional-compile-remove(vertical-gallery) */
export type { OverflowGalleryPosition } from '../../react-components/src';
export * from '../../react-components/src/localization/locales';
export * from '../../react-components/src/theming';
export * from '../../calling-stateful-client/src/index-public';
/* @conditional-compile-remove(one-to-n-calling) */
export type { DeclarativeCallAgent } from '../../calling-stateful-client/src';
export { createStatefulChatClient } from '../../chat-stateful-client/src';
export type {
  StatefulChatClient,
  StatefulChatClientArgs,
  StatefulChatClientOptions,
  ChatMessageWithStatus,
  ChatClientState,
  ChatError,
  ChatErrors,
  ChatThreadClientState,
  ChatThreadProperties,
  ChatErrorTarget
} from '../../chat-stateful-client/src';
export * from '../../react-composites/src/index-public';
export * from './mergedHooks';

/* @conditional-compile-remove(unsupported-browser) */
export { UnsupportedBrowser } from '../../react-components/src';
/* @conditional-compile-remove(unsupported-browser) */
export type { UnsupportedBrowserStrings, UnsupportedBrowserProps } from '../../react-components/src';
/* @conditional-compile-remove(unsupported-browser) */
export { UnsupportedBrowserVersion } from '../../react-components/src';
/* @conditional-compile-remove(unsupported-browser) */
export type { UnsupportedBrowserVersionStrings, UnsupportedBrowserVersionProps } from '../../react-components/src';
/* @conditional-compile-remove(unsupported-browser) */
export { UnsupportedOperatingSystem } from '../../react-components/src';
/* @conditional-compile-remove(unsupported-browser) */
export type { UnsupportedOperatingSystemStrings, UnsupportedOperatingSystemProps } from '../../react-components/src';
/* @conditional-compile-remove(vertical-gallery) */
export type {
  VerticalGalleryStyles,
  VerticalGalleryStrings,
  VerticalGalleryControlBarStyles
} from '../../react-components/src';<|MERGE_RESOLUTION|>--- conflicted
+++ resolved
@@ -147,10 +147,10 @@
   MicrophoneSitePermissionsProps
 } from '../../react-components/src';
 
-<<<<<<< HEAD
+
 /* @conditional-compile-remove(total-participant-count) */
 export type { ParticipantListStrings } from '../../react-components/src';
-=======
+
 /* @conditional-compile-remove(at-mention) */
 export type {
   AtMentionOptions,
@@ -158,7 +158,6 @@
   AtMentionLookupOptions,
   AtMentionSuggestion
 } from '../../react-components/src';
->>>>>>> 188eff4d
 
 export type {
   _IdentifierProviderProps,
