--- conflicted
+++ resolved
@@ -89,9 +89,6 @@
     "manyParticipantsJoined": "{displayName1}, {displayName2}, {displayName3} and {numOfParticipants} other participants joined",
     "manyParticipantsLeft": "{displayName1}, {displayName2}, {displayName3} and {numOfParticipants} other participants left",
     "liveCaptionsLabel": "Live captions",
-<<<<<<< HEAD
-    "captionsSettingLabel": "Caption settings"
-=======
     "captionsSettingLabel": "Caption settings",
     "startCaptionsButtonOnLabel": "Turn on captions",
     "startCaptionsButtonOffLabel": "Turn off captions",
@@ -106,7 +103,6 @@
     "captionsSettingCloseModalButtonAriaLabel": "Close Captions Setting",
     "captionsBannerMoreButtonCallingLabel": "More",
     "captionsBannerMoreButtonTooltip": "More options"
->>>>>>> c753875a
   },
   "chat": {
     "chatListHeader": "In this chat",
