// Copyright (c) Microsoft Corporation.
// Licensed under the MIT license.

import { CommunicationParticipant, MessageRenderer, MessageProps } from '@internal/react-components';
import React from 'react';
import { BaseComposite, BaseCompositeProps } from '../common/BaseComposite';
import { ChatCompositeIcons } from '../common/icons';
import { ChatAdapter } from './adapter/ChatAdapter';
import { ChatAdapterProvider } from './adapter/ChatAdapterProvider';
import { ChatScreen } from './ChatScreen';

export interface ChatCompositeProps extends BaseCompositeProps<ChatCompositeIcons> {
  /**
   * An adapter provides logic and data to the composite.
   * Composite can also be controlled using the adapter.
   */
  adapter: ChatAdapter;
  /**
   * `(messageProps: MessageProps, defaultOnRender?: MessageRenderer) => JSX.Element`
   * A callback for customizing the message renderer.
   */
  onRenderMessage?: (messageProps: MessageProps, defaultOnRender?: MessageRenderer) => JSX.Element;
  /**
   * `(typingUsers: CommunicationParticipant[]) => JSX.Element`
   * A callback for customizing the typing indicator renderer.
   */
  onRenderTypingIndicator?: (typingUsers: CommunicationParticipant[]) => JSX.Element;

  /**
   * Flags to enable/disable visual elements of the {@link ChatComposite}.
   */
  options?: ChatCompositeOptions;
}

/**
 * Optional features of the {@link ChatComposite}
 */
export type ChatCompositeOptions = {
  /**
   * Surface Azure Communication Services backend errors in the UI with {@link @azure/communication-react#ErrorBar}.
   * Hide or show the error bar.
   * @defaultValue true
   */
  errorBar?: boolean;
  /**
   * Show or hide the participant pane. Hidden if set to `false`
   * @defaultValue true
   */
  participantPane?: boolean;
  /**
   * Show or hide the topic at the top of the chat. Hidden if set to `false`
   * @defaultValue true
   */
  topic?: boolean;
};

export const ChatComposite = (props: ChatCompositeProps): JSX.Element => {
<<<<<<< HEAD
  const {
    adapter,
    hiddenElements,
    onFetchAvatarPersonaData,
    onRenderTypingIndicator,
    onRenderMessage,
    onFetchParticipantMenuItems
  } = props;
=======
  const { adapter, options, onFetchAvatarPersonaData, onRenderTypingIndicator, onRenderMessage } = props;
>>>>>>> 652b64da

  return (
    <BaseComposite {...props}>
      <ChatAdapterProvider adapter={adapter}>
        <ChatScreen
          options={options}
          onFetchAvatarPersonaData={onFetchAvatarPersonaData}
          onRenderTypingIndicator={onRenderTypingIndicator}
          onRenderMessage={onRenderMessage}
          onFetchParticipantMenuItems={onFetchParticipantMenuItems}
        />
      </ChatAdapterProvider>
    </BaseComposite>
  );
};<|MERGE_RESOLUTION|>--- conflicted
+++ resolved
@@ -55,18 +55,14 @@
 };
 
 export const ChatComposite = (props: ChatCompositeProps): JSX.Element => {
-<<<<<<< HEAD
   const {
     adapter,
-    hiddenElements,
+    options,
     onFetchAvatarPersonaData,
     onRenderTypingIndicator,
     onRenderMessage,
     onFetchParticipantMenuItems
   } = props;
-=======
-  const { adapter, options, onFetchAvatarPersonaData, onRenderTypingIndicator, onRenderMessage } = props;
->>>>>>> 652b64da
 
   return (
     <BaseComposite {...props}>
