--- conflicted
+++ resolved
@@ -41,17 +41,8 @@
 };
 
 export const ChatScreen = (props: ChatScreenProps): JSX.Element => {
-<<<<<<< HEAD
-  const {
-    onFetchAvatarPersonaData,
-    onRenderMessage,
-    onRenderTypingIndicator,
-    hiddenElements,
-    onFetchParticipantMenuItems
-  } = props;
-=======
-  const { onFetchAvatarPersonaData, onRenderMessage, onRenderTypingIndicator, options } = props;
->>>>>>> 652b64da
+  const { onFetchAvatarPersonaData, onRenderMessage, onRenderTypingIndicator, onFetchParticipantMenuItems, options } =
+    props;
 
   const defaultNumberOfChatMessagesToReload = 5;
   const sendBoxParentStyle = mergeStyles({ width: '100%' });
