// Copyright (c) Microsoft Corporation.
// Licensed under the MIT license.

/* eslint-disable @typescript-eslint/no-unused-vars */ // REMOVE ONCE THIS FILE IS IMPLEMENTED
/* eslint-disable @typescript-eslint/explicit-module-boundary-types */ // REMOVE ONCE THIS FILE IS IMPLEMENTED

import {
  AudioDeviceInfo,
  VideoDeviceInfo,
  PermissionConstraints,
  GroupCallLocator,
  TeamsMeetingLinkLocator,
  Call
} from '@azure/communication-calling';
import { VideoStreamOptions } from '@internal/react-components';
import {
  ParticipantsJoinedListener,
  ParticipantsLeftListener,
  IsMutedChangedListener,
  CallIdChangedListener,
  IsLocalScreenSharingActiveChangedListener,
  DisplayNameChangedListener,
  IsSpeakingChangedListener,
  CallAdapter,
  CallAdapterState,
  createAzureCommunicationCallAdapter,
  CallEndedListener
} from '../../CallComposite';
import { MessageReceivedListener, MessageReadListener, ChatAdapter, ChatAdapterState } from '../../ChatComposite';
import { MeetingAdapter, MeetingEvent } from './MeetingAdapter';
import {
  meetingAdapterStateFromBackingStates,
  MeetingAdapterState,
  mergeCallAdapterStateIntoMeetingAdapterState,
  mergeChatAdapterStateIntoMeetingAdapterState
} from '../state/MeetingAdapterState';
import { createAzureCommunicationChatAdapter } from '../../ChatComposite/adapter/AzureCommunicationChatAdapter';
import { EventEmitter } from 'events';
import { CommunicationTokenCredential, CommunicationUserIdentifier } from '@azure/communication-common';

type MeetingAdapterStateChangedHandler = (newState: MeetingAdapterState) => void;

/** Context of meeting, which is a centralized context for all state updates */
class MeetingContext {
  private emitter = new EventEmitter();
  private state: MeetingAdapterState;

  constructor(clientState: MeetingAdapterState) {
    this.state = clientState;
  }

  public onStateChange(handler: MeetingAdapterStateChangedHandler): void {
    this.emitter.on('stateChanged', handler);
  }

  public offStateChange(handler: MeetingAdapterStateChangedHandler): void {
    this.emitter.off('stateChanged', handler);
  }

  public setState(state: MeetingAdapterState): void {
    this.state = state;
    this.emitter.emit('stateChanged', this.state);
  }

  public getState(): MeetingAdapterState {
    return this.state;
  }

  public updateClientState(clientState: MeetingAdapterState): void {
    this.setState(clientState);
  }

  public updateClientStateWithChatState(chatAdapterState: ChatAdapterState): void {
    this.updateClientState(mergeChatAdapterStateIntoMeetingAdapterState(this.state, chatAdapterState));
  }

  public updateClientStateWithCallState(callAdapterState: CallAdapterState): void {
    this.updateClientState(mergeCallAdapterStateIntoMeetingAdapterState(this.state, callAdapterState));
  }
}

/**
 * Meeting adapter backed by Azure Communication Services.
 * Created for easy use with the Meeting Composite.
 */
export class AzureCommunicationMeetingAdapter implements MeetingAdapter {
  private callAdapter: CallAdapter;
  private chatAdapter: ChatAdapter;
  private context: MeetingContext;
  private onChatStateChange: (newChatAdapterState: ChatAdapterState) => void;
  private onCallStateChange: (newChatAdapterState: CallAdapterState) => void;

  constructor(callAdapter: CallAdapter, chatAdapter: ChatAdapter) {
    this.bindPublicMethods();
    this.callAdapter = callAdapter;
    this.chatAdapter = chatAdapter;
    this.context = new MeetingContext(meetingAdapterStateFromBackingStates(callAdapter, chatAdapter));

    const onChatStateChange = (newChatAdapterState: ChatAdapterState): void => {
      this.context.updateClientStateWithChatState(newChatAdapterState);
    };
    this.chatAdapter.onStateChange(onChatStateChange);
    this.onChatStateChange = onChatStateChange;

    const onCallStateChange = (newCallAdapterState: CallAdapterState): void => {
      this.context.updateClientStateWithCallState(newCallAdapterState);
    };
    this.callAdapter.onStateChange(onCallStateChange);
    this.onCallStateChange = onCallStateChange;
  }

  private bindPublicMethods(): void {
    this.joinMeeting.bind(this);
    this.leaveMeeting.bind(this);
    this.startMeeting.bind(this);
    this.onStateChange.bind(this);
    this.offStateChange.bind(this);
    this.getState.bind(this);
    this.dispose.bind(this);
    this.setCamera.bind(this);
    this.setMicrophone.bind(this);
    this.setSpeaker.bind(this);
    this.askDevicePermission.bind(this);
    this.queryCameras.bind(this);
    this.queryMicrophones.bind(this);
    this.querySpeakers.bind(this);
    this.startCamera.bind(this);
    this.stopCamera.bind(this);
    this.mute.bind(this);
    this.unmute.bind(this);
    this.startScreenShare.bind(this);
    this.stopScreenShare.bind(this);
    this.removeParticipant.bind(this);
<<<<<<< HEAD
    // this.setPage.bind(this); // DISABLING setPage FOR API REVIEW, IMPLEMENTATION NOT COMPLETE YET
=======
>>>>>>> 2f0f94a1
    this.createStreamView.bind(this);
    this.disposeStreamView.bind(this);
    this.fetchInitialData.bind(this);
    this.sendMessage.bind(this);
    this.sendReadReceipt.bind(this);
    this.sendTypingIndicator.bind(this);
    this.loadPreviousChatMessages.bind(this);
    this.updateMessage.bind(this);
    this.deleteMessage.bind(this);
    this.on.bind(this);
    this.off.bind(this);
  }

  /** Join existing Meeting. */
  public joinMeeting(microphoneOn?: boolean): Call | undefined {
    return this.callAdapter.joinCall(microphoneOn);
  }
  /** Leave current Meeting. */
  public async leaveMeeting(): Promise<void> {
    await this.chatAdapter.removeParticipant(this.chatAdapter.getState().userId);
    await this.callAdapter.leaveCall();
  }
  /** Start a new Meeting. */
  public startMeeting(participants: string[]): Call | undefined {
    return this.callAdapter.startCall(participants);
  }
  /**
   * Subscribe to state change events.
   * @param handler - handler to be called when the state changes. This is passed the new state.
   */
  public onStateChange(handler: (state: MeetingAdapterState) => void): void {
    this.context.onStateChange(handler);
  }
  /**
   * Unsubscribe to state change events.
   * @param handler - handler to be no longer called when state changes.
   */
  public offStateChange(handler: (state: MeetingAdapterState) => void): void {
    this.context.offStateChange(handler);
  }
  /** Get current Meeting state. */
  public getState(): MeetingAdapterState {
    return this.context.getState();
  }
  /** Dispose of the current Meeting Adapter. */
  public dispose(): void {
    this.chatAdapter.offStateChange(this.onChatStateChange);
    this.callAdapter.offStateChange(this.onCallStateChange);

    this.chatAdapter.dispose();
    this.callAdapter.dispose();
  }
<<<<<<< HEAD
  // DISABLING setPage FOR API REVIEW, IMPLEMENTATION NOT COMPLETE YET
  // public setPage(page: MeetingCompositePage): void {
  //   this.callAdapter.setPage(meetingPageToCallPage(page));
  // }
=======
>>>>>>> 2f0f94a1
  /** Remove a participant from the Meeting. */
  public async removeParticipant(userId: string): Promise<void> {
    await this.chatAdapter.removeParticipant(userId);
    await this.callAdapter.removeParticipant(userId);
  }
  public async setCamera(device: VideoDeviceInfo, options?: VideoStreamOptions): Promise<void> {
    await this.callAdapter.setCamera(device, options);
  }
  /** Set the microphone to be used in the meeting. */
  public async setMicrophone(device: AudioDeviceInfo): Promise<void> {
    await this.callAdapter.setMicrophone(device);
  }
  /** Set the speaker to be used in the meeting. */
  public async setSpeaker(device: AudioDeviceInfo): Promise<void> {
    await this.callAdapter.setSpeaker(device);
  }
  public async askDevicePermission(constraints: PermissionConstraints): Promise<void> {
    await this.callAdapter.askDevicePermission(constraints);
  }
  /** Query for available cameras. */
  public async queryCameras(): Promise<VideoDeviceInfo[]> {
    return await this.callAdapter.queryCameras();
  }
  /** Query for available microphones. */
  public async queryMicrophones(): Promise<AudioDeviceInfo[]> {
    return await this.callAdapter.queryMicrophones();
  }
  /** Query for available speakers. */
  public async querySpeakers(): Promise<AudioDeviceInfo[]> {
    return await this.callAdapter.querySpeakers();
  }
  /** Start the camera for the user in the Meeting. */
  public async startCamera(options?: VideoStreamOptions): Promise<void> {
    await this.callAdapter.startCamera(options);
  }
  /** Stop the camera for the user in the Meeting. */
  public async stopCamera(): Promise<void> {
    await this.callAdapter.stopCamera();
  }
  /** Mute the user in the Meeting. */
  public async mute(): Promise<void> {
    await this.callAdapter.mute();
  }
  /** Unmute the user in the Meeting. */
  public async unmute(): Promise<void> {
    await this.callAdapter.unmute();
  }
  /** Trigger the user to start screen share. */
  public async startScreenShare(): Promise<void> {
    await this.callAdapter.startScreenShare();
  }
  /** Stop the current active screen share. */
  public async stopScreenShare(): Promise<void> {
    await this.callAdapter.stopScreenShare();
  }
  /** Create a stream view for a remote participants video feed. */
  public async createStreamView(remoteUserId?: string, options?: VideoStreamOptions): Promise<void> {
    await this.callAdapter.createStreamView(remoteUserId, options);
  }
  /** Dispose of a created stream view of a remote participants video feed. */
  public async disposeStreamView(remoteUserId?: string, options?: VideoStreamOptions): Promise<void> {
    await this.callAdapter.disposeStreamView(remoteUserId, options);
  }
  /** Fetch initial Meeting data such as chat messages. */
  public async fetchInitialData(): Promise<void> {
    await this.chatAdapter.fetchInitialData();
  }
  /** Send a chat message. */
  public async sendMessage(content: string): Promise<void> {
    await this.chatAdapter.sendMessage(content);
  }
  /** Send a chat read receipt. */
  public async sendReadReceipt(chatMessageId: string): Promise<void> {
    await this.chatAdapter.sendReadReceipt(chatMessageId);
  }
  /** Send an isTyping indicator. */
  public async sendTypingIndicator(): Promise<void> {
    await this.chatAdapter.sendTypingIndicator();
  }
  /** Load previous Meeting chat messages. */
  public async loadPreviousChatMessages(messagesToLoad: number): Promise<boolean> {
    return await this.chatAdapter.loadPreviousChatMessages(messagesToLoad);
  }
  /** Update an existing message. */
  public async updateMessage(messageId: string, content: string): Promise<void> {
    return await this.chatAdapter.updateMessage(messageId, content);
  }
  /** Delete an existing message. */
  public async deleteMessage(messageId: string): Promise<void> {
    return await this.chatAdapter.deleteMessage(messageId);
  }
  on(event: 'participantsJoined', listener: ParticipantsJoinedListener): void;
  on(event: 'participantsLeft', listener: ParticipantsLeftListener): void;
  on(event: 'meetingEnded', listener: CallEndedListener): void;
  on(event: 'error', listener: (e: Error) => void): void;
  on(event: 'isMutedChanged', listener: IsMutedChangedListener): void;
  on(event: 'callIdChanged', listener: CallIdChangedListener): void;
  on(event: 'isLocalScreenSharingActiveChanged', listener: IsLocalScreenSharingActiveChangedListener): void;
  on(event: 'displayNameChanged', listener: DisplayNameChangedListener): void;
  on(event: 'isSpeakingChanged', listener: IsSpeakingChangedListener): void;
  on(event: 'messageReceived', listener: MessageReceivedListener): void;
  on(event: 'messageSent', listener: MessageReceivedListener): void;
  on(event: 'messageRead', listener: MessageReadListener): void;

  // eslint-disable-next-line @typescript-eslint/no-explicit-any
  on(event: MeetingEvent, listener: any): void {
    switch (event) {
      case 'participantsJoined':
        this.callAdapter.on(event, listener);
        break;
      case 'participantsLeft':
        this.callAdapter.on('participantsLeft', listener);
        break;
      case 'meetingEnded':
        this.callAdapter.on('callEnded', listener);
        break;
      case 'isMutedChanged':
        this.callAdapter.on('isMutedChanged', listener);
        break;
      case 'callIdChanged':
        this.callAdapter.on('callIdChanged', listener);
        break;
      case 'isLocalScreenSharingActiveChanged':
        this.callAdapter.on('isLocalScreenSharingActiveChanged', listener);
        break;
      case 'displayNameChanged':
        this.callAdapter.on('displayNameChanged', listener);
        break;
      case 'isSpeakingChanged':
        this.callAdapter.on('isSpeakingChanged', listener);
        break;
      case 'messageReceived':
        this.chatAdapter.on('messageReceived', listener);
        break;
      case 'messageSent':
        this.chatAdapter.on('messageSent', listener);
        break;
      case 'messageRead':
        this.chatAdapter.on('messageRead', listener);
        break;
      case 'error':
        throw 'on(Error) not implemented yet.';
      default:
        throw `Unknown MeetingEvent: ${event}`;
    }
  }

  off(event: 'participantsJoined', listener: ParticipantsJoinedListener): void;
  off(event: 'participantsLeft', listener: ParticipantsLeftListener): void;
  off(event: 'meetingEnded', listener: CallEndedListener): void;
  off(event: 'error', listener: (e: Error) => void): void;
  off(event: 'isMutedChanged', listener: IsMutedChangedListener): void;
  off(event: 'callIdChanged', listener: CallIdChangedListener): void;
  off(event: 'isLocalScreenSharingActiveChanged', listener: IsLocalScreenSharingActiveChangedListener): void;
  off(event: 'displayNameChanged', listener: DisplayNameChangedListener): void;
  off(event: 'isSpeakingChanged', listener: IsSpeakingChangedListener): void;
  off(event: 'messageReceived', listener: MessageReceivedListener): void;
  off(event: 'messageSent', listener: MessageReceivedListener): void;
  off(event: 'messageRead', listener: MessageReadListener): void;

  // eslint-disable-next-line @typescript-eslint/no-explicit-any
  off(event: MeetingEvent, listener: any): void {
    switch (event) {
      case 'participantsJoined':
        this.callAdapter.off(event, listener);
        break;
      case 'participantsLeft':
        this.callAdapter.off('participantsLeft', listener);
        break;
      case 'meetingEnded':
        this.callAdapter.off('callEnded', listener);
        break;
      case 'isMutedChanged':
        this.callAdapter.off('isMutedChanged', listener);
        break;
      case 'callIdChanged':
        this.callAdapter.off('callIdChanged', listener);
        break;
      case 'isLocalScreenSharingActiveChanged':
        this.callAdapter.off('isLocalScreenSharingActiveChanged', listener);
        break;
      case 'displayNameChanged':
        this.callAdapter.off('displayNameChanged', listener);
        break;
      case 'isSpeakingChanged':
        this.callAdapter.off('isSpeakingChanged', listener);
        break;
      case 'messageReceived':
        this.chatAdapter.off('messageReceived', listener);
        break;
      case 'messageSent':
        this.chatAdapter.off('messageSent', listener);
        break;
      case 'messageRead':
        this.chatAdapter.off('messageRead', listener);
        break;
      case 'error':
        throw 'on(Error) not implemented yet.';
      default:
        throw `Unknown MeetingEvent: ${event}`;
    }
  }
}

/**
 * Arguments for {@link createAzureCommunicationMeetingAdapter}
 *
 * @alpha
 */
export type AzureCommunicationMeetingAdapterArgs = {
  endpointUrl: string;
  userId: CommunicationUserIdentifier;
  displayName: string;
  credential: CommunicationTokenCredential;
  chatThreadId: string;
  callLocator: TeamsMeetingLinkLocator | GroupCallLocator;
};

/**
 * Create a meeting adapter backed by Azure Communication services
 * to plug into the Meeting Composite.
 *
 * @alpha
 */
export const createAzureCommunicationMeetingAdapter = async ({
  userId,
  displayName,
  credential,
  endpointUrl,
  chatThreadId,
  callLocator
}: AzureCommunicationMeetingAdapterArgs): Promise<MeetingAdapter> => {
  const callAdapter = await createAzureCommunicationCallAdapter({
    userId,
    displayName,
    credential,
    locator: callLocator
  });

  const chatAdapter = await createAzureCommunicationChatAdapter({
    endpointUrl,
    userId,
    displayName,
    credential,
    threadId: chatThreadId
  });

  return new AzureCommunicationMeetingAdapter(callAdapter, chatAdapter);
};<|MERGE_RESOLUTION|>--- conflicted
+++ resolved
@@ -131,10 +131,6 @@
     this.startScreenShare.bind(this);
     this.stopScreenShare.bind(this);
     this.removeParticipant.bind(this);
-<<<<<<< HEAD
-    // this.setPage.bind(this); // DISABLING setPage FOR API REVIEW, IMPLEMENTATION NOT COMPLETE YET
-=======
->>>>>>> 2f0f94a1
     this.createStreamView.bind(this);
     this.disposeStreamView.bind(this);
     this.fetchInitialData.bind(this);
@@ -187,13 +183,6 @@
     this.chatAdapter.dispose();
     this.callAdapter.dispose();
   }
-<<<<<<< HEAD
-  // DISABLING setPage FOR API REVIEW, IMPLEMENTATION NOT COMPLETE YET
-  // public setPage(page: MeetingCompositePage): void {
-  //   this.callAdapter.setPage(meetingPageToCallPage(page));
-  // }
-=======
->>>>>>> 2f0f94a1
   /** Remove a participant from the Meeting. */
   public async removeParticipant(userId: string): Promise<void> {
     await this.chatAdapter.removeParticipant(userId);
