// Copyright (c) Microsoft Corporation.
// Licensed under the MIT license.

import React, { useMemo } from 'react';
import { useCallWithChatCompositeStrings } from '../../CallWithChatComposite/hooks/useCallWithChatCompositeStrings';
import { MoreDrawer, MoreDrawerStrings } from './MoreDrawer';
import { moreDrawerSelector } from '../../CallWithChatComposite/selectors/moreDrawerSelector';
import { useSelector } from '../../CallComposite/hooks/useSelector';
import { useHandlers } from '../../CallComposite/hooks/useHandlers';
import { CommonCallControlOptions } from '../types/CommonCallControlOptions';

/** @private */
export interface PreparedMoreDrawerProps {
  onLightDismiss: () => void;
  onPeopleButtonClicked: () => void;
  callControls?: boolean | CommonCallControlOptions;
  /* @conditional-compile-remove(PSTN-calls) */
  onClickShowDialpad?: () => void;
<<<<<<< HEAD
=======
  /* @conditional-compile-remove(close-captions) */
>>>>>>> 485df7c7
  isCaptionsSupported?: boolean;
  disableButtonsForHoldScreen?: boolean;
}

/** @private */
export const PreparedMoreDrawer = (props: PreparedMoreDrawerProps): JSX.Element => {
  const strings = useCallWithChatCompositeStrings();
  const moreDrawerStrings: MoreDrawerStrings = useMemo(
    () => ({
      peopleButtonLabel: strings.peopleButtonLabel,
      audioDeviceMenuTitle: strings.moreDrawerAudioDeviceMenuTitle,
      microphoneMenuTitle: strings.moreDrawerMicrophoneMenuTitle,
      speakerMenuTitle: strings.moreDrawerSpeakerMenuTitle,
<<<<<<< HEAD
      captionsMenuTitle: strings.moreDrawerCaptionsMenuTitle,
=======
      /* @conditional-compile-remove(close-captions) */
      captionsMenuTitle: strings.moreDrawerCaptionsMenuTitle,
      /* @conditional-compile-remove(close-captions) */
>>>>>>> 485df7c7
      spokenLanguageMenuTitle: strings.moreDrawerSpokenLanguageMenuTitle
    }),
    [strings]
  );
  const deviceProps = useSelector(moreDrawerSelector);
  const callHandlers = useHandlers(MoreDrawer);
  return <MoreDrawer {...props} {...deviceProps} {...callHandlers} strings={moreDrawerStrings} />;
};<|MERGE_RESOLUTION|>--- conflicted
+++ resolved
@@ -16,10 +16,7 @@
   callControls?: boolean | CommonCallControlOptions;
   /* @conditional-compile-remove(PSTN-calls) */
   onClickShowDialpad?: () => void;
-<<<<<<< HEAD
-=======
   /* @conditional-compile-remove(close-captions) */
->>>>>>> 485df7c7
   isCaptionsSupported?: boolean;
   disableButtonsForHoldScreen?: boolean;
 }
@@ -33,13 +30,9 @@
       audioDeviceMenuTitle: strings.moreDrawerAudioDeviceMenuTitle,
       microphoneMenuTitle: strings.moreDrawerMicrophoneMenuTitle,
       speakerMenuTitle: strings.moreDrawerSpeakerMenuTitle,
-<<<<<<< HEAD
-      captionsMenuTitle: strings.moreDrawerCaptionsMenuTitle,
-=======
       /* @conditional-compile-remove(close-captions) */
       captionsMenuTitle: strings.moreDrawerCaptionsMenuTitle,
       /* @conditional-compile-remove(close-captions) */
->>>>>>> 485df7c7
       spokenLanguageMenuTitle: strings.moreDrawerSpokenLanguageMenuTitle
     }),
     [strings]
