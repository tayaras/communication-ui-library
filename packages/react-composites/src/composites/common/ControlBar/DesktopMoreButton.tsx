--- conflicted
+++ resolved
@@ -2,13 +2,9 @@
 // Licensed under the MIT license.
 
 import { IContextualMenuItem } from '@fluentui/react';
-<<<<<<< HEAD
-import { ControlBarButtonProps, _StartCaptionsButton } from '@internal/react-components';
-=======
 import { ControlBarButtonProps } from '@internal/react-components';
 /* @conditional-compile-remove(close-captions) */
 import { _StartCaptionsButton } from '@internal/react-components';
->>>>>>> 485df7c7
 /*@conditional-compile-remove(PSTN-calls) */ /* @conditional-compile-remove(one-to-n-calling) */
 import { HoldButton } from '@internal/react-components';
 import React from 'react';
@@ -29,25 +25,20 @@
   generateCustomCallDesktopOverflowButtons,
   onFetchCustomButtonPropsTrampoline
 } from './CustomButton';
-<<<<<<< HEAD
+/* @conditional-compile-remove(close-captions) */
+import { useHandlers } from '../../CallComposite/hooks/useHandlers';
+/* @conditional-compile-remove(close-captions) */
+import { _startCaptionsButtonSelector } from '@internal/calling-component-bindings';
+/* @conditional-compile-remove(close-captions) */
+import { useAdaptedSelector } from '../../CallComposite/hooks/useAdaptedSelector';
+/* @conditional-compile-remove(close-captions) */
 import { _preventDismissOnEvent } from '@internal/acs-ui-common';
-=======
-/* @conditional-compile-remove(close-captions) */
-import { useHandlers } from '../../CallComposite/hooks/useHandlers';
-/* @conditional-compile-remove(close-captions) */
-import { _startCaptionsButtonSelector } from '@internal/calling-component-bindings';
-/* @conditional-compile-remove(close-captions) */
-import { useAdaptedSelector } from '../../CallComposite/hooks/useAdaptedSelector';
->>>>>>> 485df7c7
 
 /** @private */
 export interface DesktopMoreButtonProps extends ControlBarButtonProps {
   disableButtonsForHoldScreen?: boolean;
   onClickShowDialpad?: () => void;
-<<<<<<< HEAD
-=======
-  /* @conditional-compile-remove(close-captions) */
->>>>>>> 485df7c7
+  /* @conditional-compile-remove(close-captions) */
   isCaptionsSupported?: boolean;
   /* @conditional-compile-remove(control-bar-button-injection) */
   callControls?: boolean | CommonCallControlOptions;
@@ -77,13 +68,7 @@
     startCaptionsButtonHandlers.onSetSpokenLanguage(startCaptionsButtonProps.currentSpokenLanguage);
   }, [startCaptionsButtonHandlers, startCaptionsButtonProps.currentSpokenLanguage]);
 
-<<<<<<< HEAD
-  const startCaptionsButtonProps = usePropsFor(_StartCaptionsButton);
-
-  /* @conditional-compile-remove(PSTN-calls) */ /* @conditional-compile-remove(one-to-n-calling) */
-=======
   /* @conditional-compile-remove(PSTN-calls) */ /* @conditional-compile-remove(one-to-n-calling) */ /* @conditional-compile-remove(close-captions) */
->>>>>>> 485df7c7
   const moreButtonStrings = useMemo(
     () => ({
       label: localeStrings.strings.call.moreButtonCallingLabel,
@@ -109,10 +94,7 @@
   });
 
   // is captions feature is active
-<<<<<<< HEAD
-=======
-  /* @conditional-compile-remove(close-captions) */
->>>>>>> 485df7c7
+  /* @conditional-compile-remove(close-captions) */
   if (props.isCaptionsSupported) {
     const captionsContextualMenuItems: IContextualMenuItem[] = [];
 
@@ -145,17 +127,6 @@
     captionsContextualMenuItems.push({
       key: 'ToggleCaptionsKey',
       text: startCaptionsButtonProps.checked
-<<<<<<< HEAD
-        ? localeStrings.component.strings.startCaptionsButton.tooltipOnContent
-        : localeStrings.component.strings.startCaptionsButton.tooltipOffContent,
-      onClick: () => {
-        startCaptionsButtonProps.checked
-          ? startCaptionsButtonProps.onStopCaptions()
-          : startCaptionsButtonProps.currentSpokenLanguage
-          ? startCaptionsButtonProps.onStartCaptions({
-              spokenLanguage: startCaptionsButtonProps.currentSpokenLanguage
-            })
-=======
         ? localeStrings.strings.call.startCaptionsButtonTooltipOnContent
         : localeStrings.strings.call.startCaptionsButtonTooltipOffContent,
       onClick: () => {
@@ -163,7 +134,6 @@
           ? startCaptionsButtonHandlers.onStopCaptions()
           : startCaptionsButtonProps.currentSpokenLanguage !== ''
           ? startCaptions()
->>>>>>> 485df7c7
           : props.onCaptionsSettingsClick && props.onCaptionsSettingsClick();
       },
       iconProps: {
@@ -178,19 +148,11 @@
 
     if (props.onCaptionsSettingsClick) {
       captionsContextualMenuItems.push({
-<<<<<<< HEAD
-        key: 'openCaptionsSettingKey',
-        text: localeStrings.strings.call.captionsSettingLabel,
-        onClick: props.onCaptionsSettingsClick,
-        iconProps: {
-          iconName: 'SettingsIcon',
-=======
         key: 'openCaptionsSettingsKey',
         text: localeStrings.strings.call.captionsSettingsLabel,
         onClick: props.onCaptionsSettingsClick,
         iconProps: {
           iconName: 'CaptionsSettingsIcon',
->>>>>>> 485df7c7
           styles: { root: { lineHeight: 0 } }
         },
         itemProps: {
