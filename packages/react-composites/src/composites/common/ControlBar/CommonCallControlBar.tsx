// Copyright (c) Microsoft Corporation.
// Licensed under the MIT license.

import React, { useMemo, useRef, useEffect, useState, useCallback } from 'react';
import { CallAdapterProvider } from '../../CallComposite/adapter/CallAdapterProvider';
import { CallAdapter } from '../../CallComposite';
import { PeopleButton } from './PeopleButton';
import { concatStyleSets, IStyle, ITheme, mergeStyles, mergeStyleSets, Stack, useTheme } from '@fluentui/react';
import { controlBarContainerStyles } from '../../CallComposite/styles/CallControls.styles';
import { callControlsContainerStyles } from '../../CallComposite/styles/CallPage.styles';
import { useCallWithChatCompositeStrings } from '../../CallWithChatComposite/hooks/useCallWithChatCompositeStrings';
import { ChatAdapter } from '../../ChatComposite';
import { BaseCustomStyles, ControlBarButtonStyles } from '@internal/react-components';
import { ControlBar } from '@internal/react-components';
/* @conditional-compile-remove(rooms) */
import { _usePermissions } from '@internal/react-components';
import { Microphone } from '../../CallComposite/components/buttons/Microphone';
import { Camera } from '../../CallComposite/components/buttons/Camera';
import { ScreenShare } from '../../CallComposite/components/buttons/ScreenShare';
import { EndCall } from '../../CallComposite/components/buttons/EndCall';
import { MoreButton } from '../MoreButton';
import { ContainerRectProps } from '../ContainerRectProps';
import {
  CUSTOM_BUTTON_OPTIONS,
  generateCustomCallControlBarButton,
  onFetchCustomButtonPropsTrampoline
} from './CustomButton';
/*@conditional-compile-remove(PSTN-calls) */ /* @conditional-compile-remove(one-to-n-calling) */
import { DesktopMoreButton } from './DesktopMoreButton';
import { isDisabled } from '../../CallComposite/utils';
import { HiddenFocusStartPoint } from '../HiddenFocusStartPoint';
import { CallWithChatControlOptions } from '../../CallWithChatComposite';
import { CommonCallControlOptions } from '../types/CommonCallControlOptions';
/* @conditional-compile-remove(close-captions) */
import { CaptionsSettingsModal } from '../CaptionsSettingsModal';

/**
 * @private
 */
export interface CommonCallControlBarProps {
  callAdapter: CallAdapter;
  chatButtonChecked?: boolean;
  peopleButtonChecked: boolean;
  onChatButtonClicked?: () => void;
  onPeopleButtonClicked: () => void;
  onMoreButtonClicked?: () => void;
  mobileView: boolean;
  disableButtonsForLobbyPage: boolean;
  callControls?: boolean | CommonCallControlOptions | CallWithChatControlOptions;
  chatAdapter?: ChatAdapter;
  disableButtonsForHoldScreen?: boolean;
  /* @conditional-compile-remove(PSTN-calls) */
  onClickShowDialpad?: () => void;
  /* @conditional-compile-remove(video-background-effects) */
  onShowVideoEffectsPicker?: (showVideoEffectsOptions: boolean) => void;
  rtl?: boolean;
  /* @conditional-compile-remove(close-captions) */
  isCaptionsSupported?: boolean;
}

const inferCommonCallControlOptions = (
  mobileView: boolean,
  commonCallControlOptions?: boolean | CallWithChatControlOptions
): CallWithChatControlOptions | false => {
  if (commonCallControlOptions === false) {
    return false;
  }

  const options =
    commonCallControlOptions === true || commonCallControlOptions === undefined ? {} : commonCallControlOptions;
  if (mobileView) {
    // Set to compressed mode when composite is optimized for mobile
    options.displayType = 'compact';
    // Do not show screen share button when composite is optimized for mobile unless the developer
    // has explicitly opted in.
    if (options.screenShareButton !== true) {
      options.screenShareButton = false;
    }
  }
  return options;
};

/**
 * @private
 */
export const CommonCallControlBar = (props: CommonCallControlBarProps & ContainerRectProps): JSX.Element => {
  const theme = useTheme();

  const controlBarContainerRef = useRef<HTMLHeadingElement>(null);
  const sidepaneControlsRef = useRef<HTMLHeadingElement>(null);
  const controlBarSizeRef = useRef<HTMLHeadingElement>(null);

  const [controlBarButtonsWidth, setControlBarButtonsWidth] = useState(0);
  const [panelsButtonsWidth, setPanelsButtonsWidth] = useState(0);
  const [controlBarContainerWidth, setControlBarContainerWidth] = useState(0);

  const [totalButtonsWidth, setTotalButtonsWidth] = useState(0);
  const [isOutOfSpace, setIsOutOfSpace] = useState(false);

  const callWithChatStrings = useCallWithChatCompositeStrings();
  const options = inferCommonCallControlOptions(props.mobileView, props.callControls);

  /* @conditional-compile-remove(close-captions) */
  const [showCaptionsSettingsModal, setShowCaptionsSettingsModal] = useState(false);

  const handleResize = useCallback((): void => {
    setControlBarButtonsWidth(controlBarContainerRef.current ? controlBarContainerRef.current.offsetWidth : 0);
    setPanelsButtonsWidth(sidepaneControlsRef.current ? sidepaneControlsRef.current.offsetWidth : 0);
    setControlBarContainerWidth(controlBarSizeRef.current ? controlBarSizeRef.current.offsetWidth : 0);
  }, []);

  // on load set inital width
  useEffect(() => {
    setControlBarButtonsWidth(controlBarContainerRef.current ? controlBarContainerRef.current.offsetWidth : 0);
    setPanelsButtonsWidth(sidepaneControlsRef.current ? sidepaneControlsRef.current.offsetWidth : 0);
    setControlBarContainerWidth(controlBarSizeRef.current ? controlBarSizeRef.current.offsetWidth : 0);
  }, []);

  // get the current width of control bar buttons and panel control buttons when browser size change
  useEffect(() => {
    window.addEventListener('resize', handleResize);
    return () => window.removeEventListener('resize', handleResize);
  }, [handleResize]);

  /* when size change, reset total buttons width and compare with the control bar container width
  if the total width of those buttons exceed container width, do not center the control bar buttons based on parent container width
  Instead let them take up the remaining white space on the left */
  useEffect(() => {
    // white space on the left when control bar buttons are centered based on container width + control bar buttons width + panel control buttons width
    setTotalButtonsWidth(
      (controlBarContainerWidth - controlBarButtonsWidth) / 2 + controlBarButtonsWidth + panelsButtonsWidth
    );
  }, [controlBarButtonsWidth, panelsButtonsWidth, controlBarContainerWidth]);

  useEffect(() => {
    setIsOutOfSpace(totalButtonsWidth > controlBarContainerWidth);
  }, [totalButtonsWidth, controlBarContainerWidth]);

  /* @conditional-compile-remove(close-captions) */
  const openCaptionsSettingsModal = useCallback((): void => {
    setShowCaptionsSettingsModal(true);
  }, []);
  /* @conditional-compile-remove(close-captions) */
  const onDismissCaptionsSettings = useCallback((): void => {
    setShowCaptionsSettingsModal(false);
  }, []);
  const peopleButtonStrings = useMemo(
    () => ({
      label: callWithChatStrings.peopleButtonLabel,
      tooltipOffContent: callWithChatStrings.peopleButtonTooltipOpen,
      tooltipOnContent: callWithChatStrings.peopleButtonTooltipClose
    }),
    [callWithChatStrings]
  );
  const moreButtonStrings = useMemo(
    () => ({
      label: callWithChatStrings.moreDrawerButtonLabel,
      tooltipContent: callWithChatStrings.moreDrawerButtonTooltip
    }),
    [callWithChatStrings]
  );

  const centerContainerStyles = useMemo(() => {
    const styles: BaseCustomStyles = !props.mobileView ? desktopControlBarStyles : {};
    return mergeStyleSets(styles, {
      root: {
        // Enforce a background color on control bar to ensure it matches the composite background color.
        background: theme.semanticColors.bodyBackground
      }
    });
  }, [props.mobileView, theme.semanticColors.bodyBackground]);
  const screenShareButtonStyles = useMemo(
    () => (!props.mobileView ? getDesktopScreenShareButtonStyles(theme) : undefined),
    [props.mobileView, theme]
  );
  const commonButtonStyles = useMemo(
    () => (!props.mobileView ? getDesktopCommonButtonStyles(theme) : undefined),
    [props.mobileView, theme]
  );
  const endCallButtonStyles = useMemo(
    () => (!props.mobileView ? getDesktopEndCallButtonStyles(theme) : undefined),
    [props.mobileView, theme]
  );

  const controlBarWrapperDesktopStyles: IStyle = useMemo(
    // only center control bar buttons based on parent container if there are enough space on the screen and not mobile
    () => (!props.mobileView && !isOutOfSpace ? (props.rtl ? wrapperDesktopRtlStyles : wrapperDesktopStyles) : {}),
    [props.mobileView, props.rtl, isOutOfSpace]
  );

  // only center control bar buttons based on parent container if there are enough space on the screen and not mobile
  const controlBarDesktopContainerStyles: IStyle = useMemo(
    () => (!props.mobileView && !isOutOfSpace ? { position: 'relative', minHeight: '4.5rem', width: '100%' } : {}),
    [props.mobileView, isOutOfSpace]
  );

  const customButtons = useMemo(
    () =>
      generateCustomCallControlBarButton(
        onFetchCustomButtonPropsTrampoline(options !== false ? options : undefined),
        options !== false ? options?.displayType : undefined
      ),
    [options]
  );

  // when options is false then we want to hide the whole control bar.
  if (options === false) {
    return <></>;
  }

<<<<<<< HEAD
=======
  const chatButton = props.chatAdapter ? (
    <ChatButtonWithUnreadMessagesBadge
      chatAdapter={props.chatAdapter}
      checked={props.chatButtonChecked}
      showLabel={options.displayType !== 'compact'}
      isChatPaneVisible={props.chatButtonChecked ?? false}
      onClick={props.onChatButtonClicked}
      disabled={props.disableButtonsForLobbyPage || isDisabled(options.chatButton)}
      strings={chatButtonStrings}
      styles={commonButtonStyles}
      newMessageLabel={callWithChatStrings.chatButtonNewMessageNotificationLabel}
    />
  ) : (
    <></>
  );

  /* @conditional-compile-remove(rooms) */
  const rolePermissions = _usePermissions();

  let screenShareButtonIsEnabled = isEnabled(options?.screenShareButton);
  /* @conditional-compile-remove(rooms) */
  screenShareButtonIsEnabled = rolePermissions.screenShare && screenShareButtonIsEnabled;

  let microphoneButtonIsEnabled = isEnabled(options?.microphoneButton);
  /* @conditional-compile-remove(rooms) */
  microphoneButtonIsEnabled = rolePermissions.microphoneButton && microphoneButtonIsEnabled;

  let cameraButtonIsEnabled = isEnabled(options?.cameraButton);
  /* @conditional-compile-remove(rooms) */
  cameraButtonIsEnabled = rolePermissions.cameraButton && cameraButtonIsEnabled;

>>>>>>> c638a099
  return (
    <div ref={controlBarSizeRef}>
      <CallAdapterProvider adapter={props.callAdapter}>
        {
          /* @conditional-compile-remove(close-captions) */ showCaptionsSettingsModal && (
            <CaptionsSettingsModal
              showCaptionsSettingsModal={showCaptionsSettingsModal}
              onDismissCaptionsSettings={onDismissCaptionsSettings}
            />
          )
        }
      </CallAdapterProvider>
      <Stack
        horizontal
        reversed={!props.mobileView && !isOutOfSpace}
        horizontalAlign="space-between"
        className={mergeStyles(
          callControlsContainerStyles,
          controlBarContainerStyles,
          controlBarDesktopContainerStyles
        )}
      >
        <Stack.Item grow className={mergeStyles(controlBarWrapperDesktopStyles)}>
          <CallAdapterProvider adapter={props.callAdapter}>
            <Stack horizontalAlign="center">
              {/*
              HiddenFocusStartPoint is a util component used when we can't ensure the initial element for first
              tab focus is at the top of dom tree. It moves the first-tab focus to the next interact-able element
              immediately after it in the dom tree.
              */}
              <HiddenFocusStartPoint />
              <Stack.Item>
                {/*
                  Note: We use the layout="horizontal" instead of dockedBottom because of how we position the
                  control bar. The control bar exists in a Stack below the MediaGallery. The MediaGallery is
                  set to grow and fill the remaining space not taken up by the ControlBar. If we were to use
                  dockedBottom it has position absolute and would therefore float on top of the media gallery,
                  occluding some of its content.
                */}
                <div ref={controlBarContainerRef}>
                  <ControlBar layout="horizontal" styles={centerContainerStyles}>
                    {microphoneButtonIsEnabled && (
                      <Microphone
                        displayType={options.displayType}
                        styles={commonButtonStyles}
                        splitButtonsForDeviceSelection={!props.mobileView}
                        /* @conditional-compile-remove(PSTN-calls) */ /* @conditional-compile-remove(one-to-n-calling) */
                        disabled={props.disableButtonsForHoldScreen || isDisabled(options.microphoneButton)}
                      />
                    )}
                    {cameraButtonIsEnabled && (
                      <Camera
                        displayType={options.displayType}
                        styles={commonButtonStyles}
                        splitButtonsForDeviceSelection={!props.mobileView}
                        /* @conditional-compile-remove(PSTN-calls) */ /* @conditional-compile-remove(one-to-n-calling) */
                        disabled={props.disableButtonsForHoldScreen || isDisabled(options.cameraButton)}
                        /* @conditional-compile-remove(video-background-effects) */
                        onShowVideoEffectsPicker={props.onShowVideoEffectsPicker}
                      />
                    )}
<<<<<<< HEAD
                    {isEnabled(options.screenShareButton) && (
=======
                    {props.mobileView && isEnabled(options?.chatButton) && chatButton}
                    {screenShareButtonIsEnabled && (
>>>>>>> c638a099
                      <ScreenShare
                        option={options.screenShareButton}
                        displayType={options.displayType}
                        styles={screenShareButtonStyles}
                        /* @conditional-compile-remove(PSTN-calls) */ /* @conditional-compile-remove(one-to-n-calling) */
                        disabled={props.disableButtonsForHoldScreen || isDisabled(options.screenShareButton)}
                      />
                    )}
                    {customButtons['primary']
                      ?.slice(
                        0,
                        props.mobileView
                          ? CUSTOM_BUTTON_OPTIONS.MAX_PRIMARY_MOBILE_CUSTOM_BUTTONS
                          : CUSTOM_BUTTON_OPTIONS.MAX_PRIMARY_DESKTOP_CUSTOM_BUTTONS
                      )
                      .map((CustomButton, i) => {
                        return (
                          <CustomButton
                            key={`primary-custom-button-${i}`}
                            styles={commonButtonStyles}
                            showLabel={options.displayType !== 'compact'}
                          />
                        );
                      })}
                    {props.mobileView && (
                      <MoreButton
                        data-ui-id="common-call-composite-more-button"
                        strings={moreButtonStrings}
                        onClick={props.onMoreButtonClicked}
                        disabled={props.disableButtonsForLobbyPage}
                      />
                    )}
                    {
                      /*@conditional-compile-remove(PSTN-calls) */ /* @conditional-compile-remove(one-to-n-calling) */ isEnabled(
                        options?.moreButton
                      ) &&
                        /*@conditional-compile-remove(PSTN-calls) */ /* @conditional-compile-remove(one-to-n-calling) */ isEnabled(
                          options?.holdButton
                        ) &&
                        !props.mobileView && (
                          <DesktopMoreButton
                            disableButtonsForHoldScreen={props.disableButtonsForHoldScreen}
                            styles={commonButtonStyles}
                            onClickShowDialpad={props.onClickShowDialpad}
                            /* @conditional-compile-remove(control-bar-button-injection) */
                            callControls={props.callControls}
                            /* @conditional-compile-remove(close-captions) */
                            isCaptionsSupported={props.isCaptionsSupported}
                            /* @conditional-compile-remove(close-captions) */
                            onCaptionsSettingsClick={openCaptionsSettingsModal}
                          />
                        )
                    }
                    <EndCall displayType="compact" styles={endCallButtonStyles} />
                  </ControlBar>
                </div>
              </Stack.Item>
            </Stack>
          </CallAdapterProvider>
        </Stack.Item>
        {!props.mobileView && (
          <Stack.Item>
            <div ref={sidepaneControlsRef}>
              <Stack horizontal className={!props.mobileView ? mergeStyles(desktopButtonContainerStyle) : undefined}>
                {isEnabled(options?.peopleButton) && (
                  <PeopleButton
                    checked={props.peopleButtonChecked}
                    ariaLabel={peopleButtonStrings?.label}
                    showLabel={options.displayType !== 'compact'}
                    onClick={props.onPeopleButtonClicked}
                    data-ui-id="common-call-composite-people-button"
                    disabled={props.disableButtonsForLobbyPage || isDisabled(options.peopleButton)}
                    strings={peopleButtonStrings}
                    styles={commonButtonStyles}
                  />
                )}
                {customButtons['secondary']
                  ?.slice(0, CUSTOM_BUTTON_OPTIONS.MAX_SECONDARY_DESKTOP_CUSTOM_BUTTONS)
                  .map((CustomButton, i) => {
                    return (
                      <CustomButton
                        key={`secondary-custom-button-${i}`}
                        styles={commonButtonStyles}
                        showLabel={options.displayType !== 'compact'}
                      />
                    );
                  })}
              </Stack>
            </div>
          </Stack.Item>
        )}
      </Stack>
    </div>
  );
};

const desktopButtonContainerStyle: IStyle = {
  padding: '0.75rem',
  columnGap: '0.5rem'
};

const desktopControlBarStyles: BaseCustomStyles = {
  root: desktopButtonContainerStyle
};

{
  /*
    Styling here to ensure the control bar buttons stay in the center of the parent component (control Container) regardless of its siblings
    Need to add 'reversed' to parent container because the styling here reverse the position of the two stack items 
  */
}
const wrapperDesktopStyles: IStyle = {
  position: 'absolute',
  left: '50%',
  transform: 'translate(-50%, 0)'
};

const wrapperDesktopRtlStyles: IStyle = {
  position: 'absolute',
  right: '50%',
  transform: 'translate(-50%, 0)'
};

/** @private */
export const getDesktopCommonButtonStyles = (theme: ITheme): ControlBarButtonStyles => ({
  root: {
    border: `solid 1px ${theme.palette.neutralQuaternaryAlt}`,
    borderRadius: theme.effects.roundedCorner4,
    minHeight: '2.5rem',
    maxWidth: '12rem' // allot extra space than the regular ControlBarButton. This is to give extra room to have the icon beside the text.
  },
  flexContainer: {
    display: 'flex',
    flexFlow: 'row nowrap'
  },
  textContainer: {
    // Override the default so that label doesn't introduce a new block.
    display: 'inline',

    // Ensure width is set to permit child to show ellipsis when there is a label that is too long
    maxWidth: '100%'
  },
  label: {
    fontSize: theme.fonts.medium.fontSize,

    // Ensure there is enough space between the icon and text to allow for the unread messages badge in the chat button
    marginLeft: '0.625rem',

    // Ensure letters that go above and below the standard text line like 'g', 'y', 'j' are not clipped
    lineHeight: '1.5rem',

    // Do not allow very long button texts to ruin the control bar experience, instead ensure long text is truncated and shows ellipsis
    display: 'block',
    textOverflow: 'ellipsis',
    whiteSpace: 'nowrap',
    overflow: 'hidden'
  },
  splitButtonMenuButton: {
    border: `solid 1px ${theme.palette.neutralQuaternaryAlt}`,
    borderTopRightRadius: theme.effects.roundedCorner4,
    borderBottomRightRadius: theme.effects.roundedCorner4,
    borderTopLeftRadius: '0',
    borderBottomLeftRadius: '0'
  },
  splitButtonMenuButtonChecked: {
    // Default colors the menu half similarly for :hover and when button is checked.
    // To align with how the left-half is styled, override the checked style.
    background: 'none'
  }
});

const getDesktopScreenShareButtonStyles = (theme: ITheme): ControlBarButtonStyles => {
  const overrideStyles = {
    border: 'none',
    background: theme.palette.themePrimary,
    color: theme.palette.white,
    '* > svg': { fill: theme.palette.white },
    '@media (forced-colors: active)': {
      border: '1px solid',
      borderColor: theme.palette.black
    }
  };
  const overrides: ControlBarButtonStyles = {
    rootChecked: overrideStyles,
    rootCheckedHovered: overrideStyles
  };
  return concatStyleSets(getDesktopCommonButtonStyles(theme), overrides);
};

const getDesktopEndCallButtonStyles = (theme: ITheme): ControlBarButtonStyles => {
  const overrides: ControlBarButtonStyles = {
    root: {
      // Suppress border around the dark-red button.
      border: 'none'
    },
    rootFocused: {
      '@media (forced-colors: active)': {
        background: 'highlight',
        border: '1px solid'
      }
    },
    icon: {
      '@media (forced-colors: active)': {
        ':focused': {
          color: theme.palette.white
        }
      }
    }
  };
  return concatStyleSets(getDesktopCommonButtonStyles(theme), overrides);
};

const isEnabled = (option: unknown): boolean => option !== false;<|MERGE_RESOLUTION|>--- conflicted
+++ resolved
@@ -208,24 +208,6 @@
     return <></>;
   }
 
-<<<<<<< HEAD
-=======
-  const chatButton = props.chatAdapter ? (
-    <ChatButtonWithUnreadMessagesBadge
-      chatAdapter={props.chatAdapter}
-      checked={props.chatButtonChecked}
-      showLabel={options.displayType !== 'compact'}
-      isChatPaneVisible={props.chatButtonChecked ?? false}
-      onClick={props.onChatButtonClicked}
-      disabled={props.disableButtonsForLobbyPage || isDisabled(options.chatButton)}
-      strings={chatButtonStrings}
-      styles={commonButtonStyles}
-      newMessageLabel={callWithChatStrings.chatButtonNewMessageNotificationLabel}
-    />
-  ) : (
-    <></>
-  );
-
   /* @conditional-compile-remove(rooms) */
   const rolePermissions = _usePermissions();
 
@@ -241,7 +223,6 @@
   /* @conditional-compile-remove(rooms) */
   cameraButtonIsEnabled = rolePermissions.cameraButton && cameraButtonIsEnabled;
 
->>>>>>> c638a099
   return (
     <div ref={controlBarSizeRef}>
       <CallAdapterProvider adapter={props.callAdapter}>
@@ -303,12 +284,7 @@
                         onShowVideoEffectsPicker={props.onShowVideoEffectsPicker}
                       />
                     )}
-<<<<<<< HEAD
-                    {isEnabled(options.screenShareButton) && (
-=======
-                    {props.mobileView && isEnabled(options?.chatButton) && chatButton}
                     {screenShareButtonIsEnabled && (
->>>>>>> c638a099
                       <ScreenShare
                         option={options.screenShareButton}
                         displayType={options.displayType}
