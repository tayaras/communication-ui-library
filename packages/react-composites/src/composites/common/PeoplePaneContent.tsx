// Copyright (c) Microsoft Corporation.
// Licensed under the MIT license.

import { IContextualMenuItem, Stack } from '@fluentui/react';
import {
  ParticipantList,
  ParticipantListParticipant,
  ParticipantListProps,
  ParticipantMenuItemsCallback,
  _DrawerMenuItemProps
} from '@internal/react-components';
/* @conditional-compile-remove(rooms) */
import { _usePermissions } from '@internal/react-components';
import React, { useMemo } from 'react';
import { CallWithChatCompositeStrings } from '../CallWithChatComposite';
import { usePropsFor } from '../CallComposite/hooks/usePropsFor';
import { AvatarPersonaDataCallback } from '../common/AvatarPersona';
import { ParticipantListWithHeading } from '../common/ParticipantContainer';
import { peoplePaneContainerTokens } from '../common/styles/ParticipantContainer.styles';
import { participantListContainerStyles, peoplePaneContainerStyle } from './styles/PeoplePaneContent.styles';
import { convertContextualMenuItemToDrawerMenuItem } from '../CallWithChatComposite/ConvertContextualMenuItemToDrawerMenuItem';
/* @conditional-compile-remove(one-to-n-calling) */
import { CallCompositeStrings } from '../CallComposite';
import { AddPeopleButton } from './AddPeopleButton';
/* @conditional-compile-remove(PSTN-calls) */
import { CommunicationIdentifier } from '@azure/communication-common';
/* @conditional-compile-remove(PSTN-calls) */
import { AddPhoneNumberOptions } from '@azure/communication-calling';
import { useAdapter } from '../CallComposite/adapter/CallAdapterProvider';

/**
 * @private
 */
export const PeoplePaneContent = (props: {
  inviteLink?: string;
  onRemoveParticipant: (participantId: string) => void;
  /* @conditional-compile-remove(PSTN-calls) */
  onAddParticipant: (participant: CommunicationIdentifier, options?: AddPhoneNumberOptions) => void;
  onFetchAvatarPersonaData?: AvatarPersonaDataCallback;
  onFetchParticipantMenuItems?: ParticipantMenuItemsCallback;
  strings: CallWithChatCompositeStrings | /* @conditional-compile-remove(one-to-n-calling) */ CallCompositeStrings;
  setDrawerMenuItems: (_DrawerMenuItemProps) => void;
  mobileView?: boolean;
  /* @conditional-compile-remove(PSTN-calls) */
  alternateCallerId?: string;
}): JSX.Element => {
  const { inviteLink, onFetchParticipantMenuItems, setDrawerMenuItems, strings, onRemoveParticipant } = props;
  const participantListDefaultProps = usePropsFor(ParticipantList);
<<<<<<< HEAD
  const disableRemoveButton = !hasRemoveParticipantsPermissionTrampoline();
  const isRoomsCall = useAdapter().getState().isRoomsCall;
=======
  const removeButtonAllowed = hasRemoveParticipantsPermissionTrampoline();
>>>>>>> 351966f9
  const setDrawerMenuItemsForParticipant: (participant?: ParticipantListParticipant) => void = useMemo(() => {
    return (participant?: ParticipantListParticipant) => {
      if (participant) {
        let contextualMenuItems: IContextualMenuItem[] = createDefaultContextualMenuItems(
          participant,
          strings,
          removeButtonAllowed ? participantListDefaultProps.onRemoveParticipant : undefined,
          participantListDefaultProps.myUserId
        );
        if (onFetchParticipantMenuItems) {
          contextualMenuItems = onFetchParticipantMenuItems(
            participant.userId,
            participantListDefaultProps.myUserId,
            contextualMenuItems
          );
        }
        const drawerMenuItems = contextualMenuItems.map((contextualMenu: IContextualMenuItem) =>
          convertContextualMenuItemToDrawerMenuItem(contextualMenu, () => setDrawerMenuItems([]))
        );
        setDrawerMenuItems(drawerMenuItems);
      }
    };
  }, [
    strings,
    participantListDefaultProps.onRemoveParticipant,
    participantListDefaultProps.myUserId,
    removeButtonAllowed,
    onFetchParticipantMenuItems,
    setDrawerMenuItems
  ]);

  const participantListProps: ParticipantListProps = useMemo(() => {
    const onRemoveAParticipant = async (participantId: string): Promise<void> => onRemoveParticipant(participantId);
    return {
      ...participantListDefaultProps,
      // Passing undefined callback for mobile to avoid context menus for participants in ParticipantList are clicked
      onRemoveParticipant: props.mobileView ? undefined : onRemoveAParticipant,
      // We want the drawer menu items to appear when participants in ParticipantList are clicked
      onParticipantClick: props.mobileView ? setDrawerMenuItemsForParticipant : undefined
    };
  }, [participantListDefaultProps, props.mobileView, setDrawerMenuItemsForParticipant, onRemoveParticipant]);

  const participantList = (
    <ParticipantListWithHeading
      isMobile={props.mobileView}
      participantListProps={participantListProps}
      onFetchAvatarPersonaData={props.onFetchAvatarPersonaData}
      onFetchParticipantMenuItems={props.mobileView ? undefined : props.onFetchParticipantMenuItems}
      title={props.strings.peoplePaneSubTitle}
    />
  );

  if (props.mobileView) {
    return (
      <Stack verticalFill styles={peoplePaneContainerStyle} tokens={peoplePaneContainerTokens}>
        <Stack.Item grow styles={participantListContainerStyles}>
          {participantList}
        </Stack.Item>

        {!isRoomsCall && (
          <AddPeopleButton
            inviteLink={inviteLink}
            mobileView={props.mobileView}
            participantList={participantList}
            strings={strings}
            /* @conditional-compile-remove(PSTN-calls) */
            onAddParticipant={props.onAddParticipant}
            /* @conditional-compile-remove(PSTN-calls) */
            alternateCallerId={props.alternateCallerId}
          />
        )}
      </Stack>
    );
  }

  return (
    <AddPeopleButton
      inviteLink={inviteLink}
      mobileView={props.mobileView}
      participantList={participantList}
      strings={strings}
      /* @conditional-compile-remove(PSTN-calls) */
      onAddParticipant={props.onAddParticipant}
      /* @conditional-compile-remove(PSTN-calls) */
      alternateCallerId={props.alternateCallerId}
    />
  );
};

/**
 * Create default contextual menu items for particant
 * @param participant - participant to create contextual menu items for
 * @param strings - localized strings for menu item text
 * @param onRemoveParticipant - callback to remove participant
 * @param localParticipantUserId - Local participant user id
 * @returns - IContextualMenuItem[]
 */
const createDefaultContextualMenuItems = (
  participant: ParticipantListParticipant,
  strings: CallWithChatCompositeStrings | /* @conditional-compile-remove(one-to-n-calling) */ CallCompositeStrings,
  onRemoveParticipant?: (userId: string) => Promise<void>,
  localParticipantUserId?: string
): IContextualMenuItem[] => {
  const menuItems: IContextualMenuItem[] = [];
  if (onRemoveParticipant && participant?.userId !== localParticipantUserId) {
    menuItems.push({
      key: 'remove',
      text: strings.removeMenuLabel,
      onClick: () => {
        if (participant?.userId) {
          onRemoveParticipant?.(participant?.userId);
        }
      },
      iconProps: {
        iconName: 'UserRemove'
      }
    });
  }
  return menuItems;
};

/**
 * @private
 */
const hasRemoveParticipantsPermissionTrampoline = (): boolean => {
  /* @conditional-compile-remove(rooms) */
  return _usePermissions().removeParticipantButton;
  // Return true if stable.
  return true;
};<|MERGE_RESOLUTION|>--- conflicted
+++ resolved
@@ -46,12 +46,8 @@
 }): JSX.Element => {
   const { inviteLink, onFetchParticipantMenuItems, setDrawerMenuItems, strings, onRemoveParticipant } = props;
   const participantListDefaultProps = usePropsFor(ParticipantList);
-<<<<<<< HEAD
-  const disableRemoveButton = !hasRemoveParticipantsPermissionTrampoline();
   const isRoomsCall = useAdapter().getState().isRoomsCall;
-=======
   const removeButtonAllowed = hasRemoveParticipantsPermissionTrampoline();
->>>>>>> 351966f9
   const setDrawerMenuItemsForParticipant: (participant?: ParticipantListParticipant) => void = useMemo(() => {
     return (participant?: ParticipantListParticipant) => {
       if (participant) {
