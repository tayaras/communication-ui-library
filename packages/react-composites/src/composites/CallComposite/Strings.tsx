// Copyright (c) Microsoft Corporation.
// Licensed under the MIT license.

/* @conditional-compile-remove(close-captions) */
import { CaptionsAvailableLanguageStrings } from '@internal/react-components';

/**
 * Strings used by the {@link CallComposite} directly.
 *
 * This strings are in addition to those used by the components from the component library.
 *
 * @public
 */
export interface CallCompositeStrings {
  /**
   * Title of configuration page.
   */
  configurationPageTitle: string;
  /**
   * Optional 1-2 lines on the call details used on the configuration page.
   */
  configurationPageCallDetails?: string;
  /**
   * Text in button to start call in configuration page.
   */
  startCallButtonLabel: string;
  /**
   * Text in button to rejoin an ended call.
   */
  rejoinCallButtonLabel: string;
  /**
   * Placeholder text for local device settings dropdowns.
   */
  defaultPlaceHolder: string;
  /**
   * Label for camera dropdown.
   */
  cameraLabel: string;
  /**
   * Label for when there are no cameras present on configuration screen.
   */
  noCamerasLabel: string;
  /**
   * Label for sound dropdown.
   */
  soundLabel: string;
  /**
   * Label for when no microphones were found on the configuration screen
   */
  noMicrophonesLabel: string;
  /**
   * Label for when no speakers were found on the configuration screen.
   */
  noSpeakersLabel: string;
  /**
   * Error shown when camera access is blocked by the browser.
   */
  cameraPermissionDenied: string;
  /**
   * Error shown when the camera is turned off.
   */
  cameraTurnedOff: string;
  /**
   * Error shown when microphone access is blocked by the browser.
   */
  microphonePermissionDenied: string;
  /**
   * Title text of the page shown to the user when joining a Teams meeting fails because meeting owner denied access.
   */
  failedToJoinTeamsMeetingReasonAccessDeniedTitle: string;
  /**
   * More details text of the page shown to the user when joining a Teams meeting fails because meeting owner denied access.
   */
  failedToJoinTeamsMeetingReasonAccessDeniedMoreDetails?: string;
  /**
   * Title text of the page shown to the user when joining a call fails due to a network problem.
   */
  failedToJoinCallDueToNoNetworkTitle: string;
  /**
   * More details text of the page shown to the user when joining a call fails due to a network problem.
   */
  failedToJoinCallDueToNoNetworkMoreDetails?: string;
  /**
   * Title text of the page shown to the user when they leave a call in the call composite.
   */
  leftCallTitle: string;
  /**
   * More details text of the page shown to the user when they leave a call in the call composite.
   */
  leftCallMoreDetails?: string;
  /**
   * Title text of the page shown to the user when they are removed from a call in the call composite.
   */
  removedFromCallTitle: string;
  /**
   * More details text of the page shown to the user when they are removed from a call in the call composite.
   */
  removedFromCallMoreDetails?: string;
  /**
   * Text shown to the user on the lobby screen when connecting to a call.
   */
  lobbyScreenConnectingToCallTitle: string;
  /**
   * Optional addition details shown to the user on the lobby screen when connection to a call.
   */
  lobbyScreenConnectingToCallMoreDetails?: string;
  /**
   * Text shown to the user on the lobby screen when waiting to be admitted to a call.
   */
  lobbyScreenWaitingToBeAdmittedTitle: string;
  /**
   * Optional additional details shown to the user on the lobby screen when waiting to be admitted to a call.
   */
  lobbyScreenWaitingToBeAdmittedMoreDetails?: string;
  /**
   * Message shown to the user when they are speaking while muted.
   */
  mutedMessage: string;
  /**
   * Text for link to MS privacy policy in Compliance Banner.
   */
  privacyPolicy: string;
  /**
   * Text for link to learn more about a specific subject.
   */
  learnMore: string;
  /**
   * Message to let user know the meeting is only being recorded (no transcription) in ComplianceBanner.
   */
  complianceBannerNowOnlyRecording: string;
  /**
   * Message to let user know the meeting is only being transcripted (no recording) in ComplianceBanner.
   */
  complianceBannerNowOnlyTranscription: string;
  /**
   * Message to let user know recording and transcription of the meeting are saved in ComplianceBanner.
   */
  complianceBannerRecordingAndTranscriptionSaved: string;
  /**
   * Message to let user know recording and transcription of the meeting have started in ComplianceBanner.
   */
  complianceBannerRecordingAndTranscriptionStarted: string;
  /**
   * Message to let user know recording and transcription of the meeting have stopped in ComplianceBanner.
   */
  complianceBannerRecordingAndTranscriptionStopped: string;
  /**
   * Message to let user know recording of the meeting is being saved in ComplianceBanner.
   */
  complianceBannerRecordingSaving: string;
  /**
   * Message to let user know recording of the meeting has started in ComplianceBanner.
   */
  complianceBannerRecordingStarted: string;
  /**
   * Message to let user know recording of the meeting has stopped in ComplianceBanner.
   */
  complianceBannerRecordingStopped: string;
  /**
   * Message to let user know they are giving consent to meeting being transcripted in ComplianceBanner.
   */
  complianceBannerTranscriptionConsent: string;
  /**
   * Message to let user know transcription of the meeting is being saved in ComplianceBanner.
   */
  complianceBannerTranscriptionSaving: string;
  /**
   * Message to let user know transcription of the meeting has started in ComplianceBanner.
   */
  complianceBannerTranscriptionStarted: string;
  /**
   * Message to let user know the transcription of the meeting has stopped in ComplianceBanner.
   */
  complianceBannerTranscriptionStopped: string;
  /**
   * Text for close button.
   */
  close: string;
  /**
   * Title text of the page shown to the user when there is intermittent network failure during a call.
   */
  networkReconnectTitle: string;
  /**
   * More details text of the page shown to the user when there is intermittent network failure during a call.
   */
  networkReconnectMoreDetails: string;
  /**
   * Tooltip text used to inform a user that toggling microphone in lobby is not supported.
   */
  microphoneToggleInLobbyNotAllowed: string;
  /* @conditional-compile-remove(one-to-n-calling) @conditional-compile-remove(PSTN-calls) */
  /**
   * Side pane People section Title.
   */
  peoplePaneTitle: string;
  /* @conditional-compile-remove(one-to-n-calling) @conditional-compile-remove(PSTN-calls) */
  /**
   * Aria label string for return to call back button
   */
  returnToCallButtonAriaLabel?: string;
  /* @conditional-compile-remove(one-to-n-calling) @conditional-compile-remove(PSTN-calls) */
  /**
   * Aria Description string for return to call button
   */
  returnToCallButtonAriaDescription?: string;
  /* @conditional-compile-remove(one-to-n-calling) @conditional-compile-remove(PSTN-calls) */
  /**
   * control bar People button label
   */
  peopleButtonLabel: string;
  /* @conditional-compile-remove(one-to-n-calling) @conditional-compile-remove(PSTN-calls) */
  /**
   * control bar Chat button label.
   */
  chatButtonLabel: string;
  /* @conditional-compile-remove(one-to-n-calling) @conditional-compile-remove(PSTN-calls) */
  /**
   * Label for SidePaneHeader dismiss button
   */
  dismissSidePaneButtonLabel?: string;
  /* @conditional-compile-remove(one-to-n-calling) @conditional-compile-remove(PSTN-calls) */
  /**
   * Side pane People section subheader.
   */
  peoplePaneSubTitle: string;
  /* @conditional-compile-remove(one-to-n-calling) @conditional-compile-remove(PSTN-calls) */
  /**
   * Label for button to copy invite link
   */
  copyInviteLinkButtonLabel: string;
  /* @conditional-compile-remove(PSTN-calls) */
  /**
   * Label for button to open dialpad
   */
  openDialpadButtonLabel: string;
  /* @conditional-compile-remove(one-to-n-calling) @conditional-compile-remove(PSTN-calls) */
  /**
   * Label for menu item to remove participant
   */
  removeMenuLabel: string;
  /* @conditional-compile-remove(PSTN-calls) */
  /**
   * Label for add people dropdown
   */
  peoplePaneAddPeopleButtonLabel: string;
  /* @conditional-compile-remove(PSTN-calls) */
  /**
   * Label for button to start a call
   */
  dialpadStartCallButtonLabel: string;
  /* @conditional-compile-remove(PSTN-calls) */
  /**
   * Title for dialpad Modal
   */
  dialpadModalTitle: string;
  /* @conditional-compile-remove(PSTN-calls) */
  /**
   * Aria Label for dialpad Modal
   */
  dialpadModalAriaLabel: string;
  /* @conditional-compile-remove(PSTN-calls) */
  /**
   * Aria Label for dialpad Modal close button
   */
  dialpadCloseModalButtonAriaLabel: string;
  /* @conditional-compile-remove(PSTN-calls) */ /* @conditional-compile-remove(one-to-n-calling) */ /* @conditional-compile-remove(close-captions) */
  /**
   * label for more button in the Calling composite
   */
  moreButtonCallingLabel: string;
  /* @conditional-compile-remove(PSTN-calls) */ /* @conditional-compile-remove(one-to-n-calling) */
  /**
   * Label for the resume call button on the hold pane
   */
  resumeCallButtonLabel: string;
  /* @conditional-compile-remove(PSTN-calls) */ /* @conditional-compile-remove(one-to-n-calling) */
  /**
   * Label for the resume call button on the hold pane when call is resuming
   */
  resumingCallButtonLabel: string;
  /* @conditional-compile-remove(PSTN-calls) */ /* @conditional-compile-remove(one-to-n-calling) */
  /**
   * Aria label for the resume call button on the hold pane
   */
  resumeCallButtonAriaLabel: string;
  /* @conditional-compile-remove(PSTN-calls) */ /* @conditional-compile-remove(one-to-n-calling) */
  /**
   * Aria label for the resume call button on the hold pane when call is resuming
   */
  resumingCallButtonAriaLabel: string;
  /* @conditional-compile-remove(PSTN-calls) */ /* @conditional-compile-remove(one-to-n-calling) */
  /**
   * Label for the hold pane
   */
  holdScreenLabel: string;
  /* @conditional-compile-remove(PSTN-calls) */
  /**
   * Placeholder text for dtmf dialpad
   */
  dtmfDialpadPlaceholderText: string;
  /* @conditional-compile-remove(PSTN-calls) */
  /**
   * Label for the button to open dtmf dialpad
   */
  openDtmfDialpadLabel: string;
  /**
   * aria label for when the invite link has been actioned
   */
  copyInviteLinkActionedAriaLabel: string;
  /* @conditional-compile-remove(rooms) */
  /**
   * Title text of the page shown to the user when the user attempts to join a room that cannot be found.
   */
  roomNotFoundTitle: string;
  /* @conditional-compile-remove(rooms) */
  /**
   * More details text of the page shown to the user when the user attempts to join a room that cannot be found.
   */
  roomNotFoundDetails?: string;
  /* @conditional-compile-remove(video-background-effects) */
  /**
   * Label for the button to open effects and title of the effects
   */
  effects?: string;
  /* @conditional-compile-remove(video-background-effects) */
  /**
   * Label for the blur video background effect item
   */
  blurBackgroundEffectButtonLabel?: string;
  /* @conditional-compile-remove(video-background-effects) */
  /**
   * Tooltip text for the blur video background effect item
   */
  blurBackgroundTooltip?: string;
  /* @conditional-compile-remove(video-background-effects) */
  /**
   * Label for the remove video background effect item
   */
  removeBackgroundEffectButtonLabel?: string;
  /* @conditional-compile-remove(video-background-effects) */
  /**
   * Tooltip text for the blur video background effect item
   */
  removeBackgroundTooltip?: string;
  /* @conditional-compile-remove(rooms) */
  /**
   * Title text of the page shown to the user when the user attempts to join a room to which they are not invited.
   */
  deniedPermissionToRoomTitle: string;
  /* @conditional-compile-remove(rooms) */
  /**
   * More details text of the page shown to the user when the user attempts to join a room to which they are not invited.
   */
  deniedPermissionToRoomDetails?: string;
  /* @conditional-compile-remove(one-to-n-calling) @conditional-compile-remove(PSTN-calls) */
  /**
   * Control bar People button ToolTipContent
   */
  peopleButtonTooltipOpen: string;
  /* @conditional-compile-remove(one-to-n-calling) @conditional-compile-remove(PSTN-calls) */
  /**
   * Control bar People button ToolTipContent
   */
  peopleButtonTooltipClose: string;
  /* @conditional-compile-remove(PSTN-calls) */ /* @conditional-compile-remove(one-to-n-calling) */
  /**
   * Label disaplayed on the lobby screen during a 1:1 outbound call.
   */
  outboundCallingNoticeString: string;
  /**
   * Notice to be announced by narrator when a participant joins a call
   */
  participantJoinedNoticeString: string;
  /**
   * Notice to be announced by narrator when a participant joins a call
   */
  twoParticipantJoinedNoticeString: string;
  /**
   * Notice to be announced by narrator when a participant joins a call
   */
  threeParticipantJoinedNoticeString: string;
  /**
   * Notice to be announced by narrator when a participant leaves a call
   */
  participantLeftNoticeString: string;
  /**
   * Notice to be announced by narrator when 2 participants leave a call
   */
  twoParticipantLeftNoticeString: string;
  /**
   * Notice to be announced by narrator when 3 participants leave a call
   */
  threeParticipantLeftNoticeString: string;
  /**
   * string to be used to announce a change in participant if they have no displayName
   */
  unnamedParticipantString: string;
  /**
   * string to be used to announce when more than 3 participants have joined at the same time.
   */
  manyParticipantsJoined: string;
  /**
   * string to be used to announce when more than 3 participants have left at the same time.
   */
  manyParticipantsLeft: string;
  /**
   * string to be used to announce when multiple unnamed participants have joined at the same time.
   */
  manyUnnamedParticipantsJoined: string;
  /**
   * string to be used to announce when multiple unnamed participants have left at the same time.
   */
  manyUnnamedParticipantsLeft: string;
<<<<<<< HEAD
=======
  /* @conditional-compile-remove(close-captions) */
>>>>>>> 485df7c7
  /**
   * string to be used to open live captions contextual menu
   */
  liveCaptionsLabel: string;
<<<<<<< HEAD
  /**
   * label for opening captions setting modal
   */
  captionsSettingLabel: string;
=======
  /* @conditional-compile-remove(close-captions) */
  /**
   * label for opening captions setting modal
   */
  captionsSettingsLabel: string;
  /* @conditional-compile-remove(close-captions) */
  /**
   * string to be used to start captions
   */
  startCaptionsButtonOnLabel: string;
  /* @conditional-compile-remove(close-captions) */
  /**
   * string to be used to stop captions
   */
  startCaptionsButtonOffLabel: string;
  /* @conditional-compile-remove(close-captions) */
  /**
   * tooltip string to be used to show captions is on
   */
  startCaptionsButtonTooltipOnContent: string;
  /* @conditional-compile-remove(close-captions) */
  /**
   *tooltip string to be used to show captions is off
   */
  startCaptionsButtonTooltipOffContent: string;
  /* @conditional-compile-remove(close-captions) */
  /**
   * captions setting modal title
   */
  captionsSettingsModalTitle: string;
  /* @conditional-compile-remove(close-captions) */
  /**
   * label for dropdown inside captions setting modal
   */
  captionsSettingsDropdownLabel: string;
  /* @conditional-compile-remove(close-captions) */
  /**
   * text under captions setting dropdown indicating what the dropdown is for
   */
  captionsSettingsDropdownInfoText: string;
  /* @conditional-compile-remove(close-captions) */
  /**
   * confirm button label in captions setting modal
   */
  captionsSettingsConfirmButtonLabel: string;
  /* @conditional-compile-remove(close-captions) */
  /**
   * cancel button label in captions setting modal
   */
  captionsSettingsCancelButtonLabel: string;
  /* @conditional-compile-remove(close-captions) */
  /**
   * arial label for captions setting modal
   */
  captionsSettingsModalAriaLabel: string;
  /* @conditional-compile-remove(close-captions) */
  /**
   * arial label for captions setting modal close button
   */
  captionsSettingsCloseModalButtonAriaLabel: string;
  /* @conditional-compile-remove(close-captions) */
  /**
   * label for more button inside captions banner
   */
  captionsBannerMoreButtonCallingLabel: string;
  /* @conditional-compile-remove(close-captions) */
  /**
   * arial label for more button inside captions banner
   */
  captionsBannerMoreButtonTooltip: string;
  /* @conditional-compile-remove(close-captions) */
  /**
   * list of key value pairs that pairs language code to language names
   */
  captionsAvailableLanguageStrings: CaptionsAvailableLanguageStrings;
>>>>>>> 485df7c7
}<|MERGE_RESOLUTION|>--- conflicted
+++ resolved
@@ -411,24 +411,15 @@
    * string to be used to announce when multiple unnamed participants have left at the same time.
    */
   manyUnnamedParticipantsLeft: string;
-<<<<<<< HEAD
-=======
-  /* @conditional-compile-remove(close-captions) */
->>>>>>> 485df7c7
+  /* @conditional-compile-remove(close-captions) */
   /**
    * string to be used to open live captions contextual menu
    */
   liveCaptionsLabel: string;
-<<<<<<< HEAD
+  /* @conditional-compile-remove(close-captions) */
   /**
    * label for opening captions setting modal
    */
-  captionsSettingLabel: string;
-=======
-  /* @conditional-compile-remove(close-captions) */
-  /**
-   * label for opening captions setting modal
-   */
   captionsSettingsLabel: string;
   /* @conditional-compile-remove(close-captions) */
   /**
@@ -500,5 +491,4 @@
    * list of key value pairs that pairs language code to language names
    */
   captionsAvailableLanguageStrings: CaptionsAvailableLanguageStrings;
->>>>>>> 485df7c7
 }