--- conflicted
+++ resolved
@@ -31,11 +31,8 @@
       {...devicesButtonProps}
       showLabel={props.displayType !== 'compact'}
       styles={styles}
-<<<<<<< HEAD
       data-ui-id="calling-composite-devices-button"
-=======
       disabled={props.disabled}
->>>>>>> ed8efd4f
     />
   );
 };