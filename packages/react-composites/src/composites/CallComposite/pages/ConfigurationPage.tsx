--- conflicted
+++ resolved
@@ -192,11 +192,7 @@
             }}
             overlay={{ styles: { root: { background: 'rgba(0,0,0,0.9)' } } }}
           >
-<<<<<<< HEAD
-            <DomainPermissions
-=======
             <CameraAndMicrophoneDomainPermissions
->>>>>>> a9401043
               appName={'app'}
               onTroubleshootingClick={
                 onPermissionsTroubleshootingClick
@@ -205,10 +201,7 @@
                     }
                   : undefined
               }
-<<<<<<< HEAD
-=======
               type="request"
->>>>>>> a9401043
             />
           </Modal>
         )
