--- conflicted
+++ resolved
@@ -13,11 +13,7 @@
  * @internal
  */
 export type UnsupportedBrowserPageProps = {
-<<<<<<< HEAD
-  onTroubleShootingClick?: () => void;
-=======
   onTroubleshootingClick: () => void;
->>>>>>> 7791bd94
 };
 
 /**
@@ -26,11 +22,7 @@
  */
 export const UnsupportedBrowserPage = (props: UnsupportedBrowserPageProps): JSX.Element => {
   /* @conditional-compile-remove(unsupported-browser) */
-<<<<<<< HEAD
-  const { onTroubleShootingClick } = props;
-=======
   const { onTroubleshootingClick } = props;
->>>>>>> 7791bd94
   /* @conditional-compile-remove(unsupported-browser) */
   const locale = useLocale();
   /* @conditional-compile-remove(unsupported-browser) */
@@ -38,13 +30,8 @@
 
   /* @conditional-compile-remove(unsupported-browser) */
   return (
-<<<<<<< HEAD
-    <Stack styles={{ root: { margin: 'auto', paddingTop: '3rem', height: '100%' } }}>
-      <UnsupportedBrowser onTroubleShootingClick={onTroubleShootingClick} strings={unsupportedBrowserStrings} />
-=======
     <Stack styles={{ root: { margin: 'auto', paddingTop: '3rem' } }}>
       <UnsupportedBrowser onTroubleShootingClick={onTroubleshootingClick} strings={unsupportedBrowserStrings} />
->>>>>>> 7791bd94
     </Stack>
   );
   return <></>;
