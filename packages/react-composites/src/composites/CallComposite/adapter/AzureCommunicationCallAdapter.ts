--- conflicted
+++ resolved
@@ -68,12 +68,6 @@
 /** Context of call, which is a centralized context for all state updates */
 class CallContext {
   private emitter: EventEmitter = new EventEmitter();
-<<<<<<< HEAD
-  private state: CallAdapterState /* @conditional-compile-remove(rooms) */ & { locator: CallAdapterLocator };
-  private callId: string | undefined;
-
-  constructor(clientState: CallClientState, isTeamsCall: boolean, locator: CallAdapterLocator) {
-=======
   private state: CallAdapterState & { /* @conditional-compile-remove(rooms) */ locator: CallAdapterLocator };
   private callId: string | undefined;
 
@@ -82,7 +76,6 @@
     isTeamsCall: boolean /* @conditional-compile-remove(rooms) */,
     locator: CallAdapterLocator
   ) {
->>>>>>> 06d41e6e
     this.state = {
       isLocalPreviewMicrophoneEnabled: false,
       userId: clientState.userId,
@@ -110,11 +103,7 @@
     this.emitter.emit('stateChanged', this.state);
   }
 
-<<<<<<< HEAD
-  public getState(): CallAdapterState /* @conditional-compile-remove(rooms) */ & { locator: CallAdapterLocator } {
-=======
   public getState(): CallAdapterState & { /* @conditional-compile-remove(rooms) */ locator: CallAdapterLocator } {
->>>>>>> 06d41e6e
     return this.state;
   }
 
