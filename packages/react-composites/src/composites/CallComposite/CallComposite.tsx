--- conflicted
+++ resolved
@@ -185,13 +185,10 @@
 
   const adapter = useAdapter();
   const locale = useLocale();
-<<<<<<< HEAD
-=======
 
   /* @conditional-compile-remove(rooms) */
   const role = useSelector(getRole);
 
->>>>>>> fb0f5f95
   let pageElement: JSX.Element | undefined;
   /* @conditional-compile-remove(rooms) */
   switch (page) {
