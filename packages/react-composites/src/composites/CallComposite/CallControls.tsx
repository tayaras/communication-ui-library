--- conflicted
+++ resolved
@@ -18,12 +18,8 @@
 export type CallControlsProps = {
   onEndCallClick(): void;
   callInvitationURL?: string;
-<<<<<<< HEAD
-  hiddenElements?: CallControlHiddenElements;
   onFetchParticipantMenuItems?: ParticipantMenuItemsCallback;
-=======
   options?: boolean | CallControlOptions;
->>>>>>> 652b64da
 };
 
 export type CallControlOptions = {
@@ -65,12 +61,8 @@
 };
 
 export const CallControls = (props: CallControlsProps): JSX.Element => {
-<<<<<<< HEAD
-  const { callInvitationURL, compressedMode, onEndCallClick, hiddenElements, onFetchParticipantMenuItems } = props;
-=======
-  const { callInvitationURL, onEndCallClick } = props;
+  const { callInvitationURL, onEndCallClick, onFetchParticipantMenuItems } = props;
   const options = typeof props.options === 'boolean' ? {} : props.options;
->>>>>>> 652b64da
 
   const microphoneButtonProps = usePropsFor(MicrophoneButton);
   const cameraButtonProps = usePropsFor(CameraButton);
