// Copyright (c) Microsoft Corporation.
// Licensed under the MIT license.

import React, { useCallback, useState, useMemo, useEffect, useRef } from 'react';
import { LayerHost, mergeStyles, PartialTheme, Stack, Theme } from '@fluentui/react';
import { CallComposite, CallCompositePage } from '../CallComposite';
import { CallAdapterProvider } from '../CallComposite/adapter/CallAdapterProvider';
import { CommonCallControlBar } from '../common/ControlBar/CommonCallControlBar';
import { CallState } from '@azure/communication-calling';
import {
  callCompositeContainerStyles,
  compositeOuterContainerStyles,
  controlBarContainerStyles
} from './styles/CallWithChatCompositeStyles';
import { CallWithChatAdapter } from './adapter/CallWithChatAdapter';
import { CallWithChatBackedCallAdapter } from './adapter/CallWithChatBackedCallAdapter';
import { CallWithChatBackedChatAdapter } from './adapter/CallWithChatBackedChatAdapter';
import { CallAdapter } from '../CallComposite';
import { ChatCompositeProps } from '../ChatComposite';
import { BaseProvider, BaseCompositeProps } from '../common/BaseComposite';
import { CallWithChatCompositeIcons } from '../common/icons';
import { AvatarPersonaDataCallback } from '../common/AvatarPersona';
import { ChatAdapterProvider } from '../ChatComposite/adapter/ChatAdapterProvider';
import { CallWithChatAdapterState } from './state/CallWithChatAdapterState';
import { PreparedMoreDrawer } from '../common/Drawer/PreparedMoreDrawer';
import { ParticipantMenuItemsCallback, _useContainerHeight, _useContainerWidth } from '@internal/react-components';
import { useId } from '@fluentui/react-hooks';
import { CallWithChatPane, CallWithChatPaneOption } from './CallWithChatPane';
/* @conditional-compile-remove(file-sharing) */
import { FileSharingOptions } from '../ChatComposite';
import { containerDivStyles } from '../common/ContainerRectProps';
import { modalLayerHostStyle } from '../common/styles/ModalLocalAndRemotePIP.styles';
/* @conditional-compile-remove(PSTN-calls) */
import { SendDtmfDialpad } from '../common/SendDtmfDialpad';
/* @conditional-compile-remove(PSTN-calls) */
import { useCallWithChatCompositeStrings } from './hooks/useCallWithChatCompositeStrings';
import { CallCompositeOptions } from '../CallComposite/CallComposite';
/* @conditional-compile-remove(call-readiness) */
import { DeviceCheckOptions } from '../CallComposite/CallComposite';
import { drawerContainerStyles } from '../CallComposite/styles/CallComposite.styles';
/* @conditional-compile-remove(video-background-effects) */
import { VideoEffectsPane } from '../common/VideoEffectsPane';
import { CommonCallControlOptions } from '../common/types/CommonCallControlOptions';
/* @conditional-compile-remove(close-captions) */
import { useSelector } from '../CallComposite/hooks/useSelector';
/* @conditional-compile-remove(close-captions) */
import { getIsTeamsCall } from '../CallComposite/selectors/baseSelectors';

/**
 * Props required for the {@link CallWithChatComposite}
 *
 * @public
 */
export interface CallWithChatCompositeProps extends BaseCompositeProps<CallWithChatCompositeIcons> {
  adapter: CallWithChatAdapter;
  /**
   * Fluent theme for the composite.
   *
   * Defaults to a light theme if undefined.
   */
  fluentTheme?: PartialTheme | Theme;
  /**
   * Optimizes the composite form factor for either desktop or mobile.
   * @remarks `mobile` is currently only optimized for Portrait mode on mobile devices and does not support landscape.
   * @defaultValue 'desktop'
   */
  formFactor?: 'desktop' | 'mobile';
  /**
   * URL that can be used to copy a call-with-chat invite to the Users clipboard.
   */
  joinInvitationURL?: string;
  /**
   * Flags to enable/disable or customize UI elements of the {@link CallWithChatComposite}
   */
  options?: CallWithChatCompositeOptions;
}

/**
 * Customization options for the control bar in calling with chat experience.
 *
 * @public
 */
export interface CallWithChatControlOptions extends CommonCallControlOptions {
  /**
   * Show or hide the chat button in the call-with-chat composite control bar.
   * @defaultValue true
   */
  chatButton?: boolean | /* @conditional-compile-remove(PSTN-calls) */ { disabled: boolean };
}

/**
 * Optional features of the {@link CallWithChatComposite}.
 *
 * @public
 */
export type CallWithChatCompositeOptions = {
  /**
   * Call control options to change what buttons show on the call-with-chat composite control bar.
   * If using the boolean values, true will cause default behavior across the whole control bar. False hides the whole control bar.
   */
  callControls?: boolean | CallWithChatControlOptions;
  /* @conditional-compile-remove(file-sharing) */
  /**
   * Properties for configuring the File Sharing feature.
   * If undefined, file sharing feature will be disabled.
   * @beta
   */
  fileSharing?: FileSharingOptions;
  /* @conditional-compile-remove(call-readiness) */
  /**
   * Device permissions check options for your call.
   * Here you can choose what device permissions you prompt the user for,
   * as well as what device permissions must be accepted before starting a call.
   */
  deviceChecks?: DeviceCheckOptions;
  /* @conditional-compile-remove(call-readiness) */
  /**
   * Callback you may provide to supply users with further steps to troubleshoot why they have been
   * unable to grant your site the required permissions for the call.
   *
   * @example
   * ```ts
   * onPermissionsTroubleshootingClick: () =>
   *  window.open('https://contoso.com/permissions-troubleshooting', '_blank');
   * ```
   *
   * @remarks
   * if this is not supplied, the composite will not show a 'further troubleshooting' link.
   */
  onPermissionsTroubleshootingClick?: (permissionsState: {
    camera: PermissionState;
    microphone: PermissionState;
  }) => void;
  /* @conditional-compile-remove(call-readiness) */
  /**
   * Optional callback to supply users with further troubleshooting steps for network issues
   * experienced when connecting to a call.
   *
   * @example
   * ```ts
   * onNetworkingTroubleShootingClick?: () =>
   *  window.open('https://contoso.com/network-troubleshooting', '_blank');
   * ```
   *
   * @remarks
   * if this is not supplied, the composite will not show a 'network troubleshooting' link.
   */
  onNetworkingTroubleShootingClick?: () => void;
  /* @conditional-compile-remove(unsupported-browser) */
  /**
   * Callback you may provide to supply users with a provided page to showcase supported browsers by ACS.
   *
   * @example
   * ```ts
   * onBrowserTroubleShootingClick?: () =>
   *  window.open('https://contoso.com/browser-troubleshooting', '_blank');
   * ```
   *
   * @remarks
   * if this is not supplied, the composite will not show a unsupported browser page.
   */
  onEnvironmentInfoTroubleshootingClick?: () => void;
};

type CallWithChatScreenProps = {
  callWithChatAdapter: CallWithChatAdapter;
  fluentTheme?: PartialTheme | Theme;
  formFactor?: 'desktop' | 'mobile';
  joinInvitationURL?: string;
  callControls?: boolean | CallWithChatControlOptions;
  onFetchAvatarPersonaData?: AvatarPersonaDataCallback;
  onFetchParticipantMenuItems?: ParticipantMenuItemsCallback;
  /* @conditional-compile-remove(file-sharing) */
  fileSharing?: FileSharingOptions;
  rtl?: boolean;
  /* @conditional-compile-remove(call-readiness) */
  deviceChecks?: DeviceCheckOptions;
  /* @conditional-compile-remove(call-readiness) */
  onPermissionsTroubleshootingClick?: (permissionsState: {
    camera: PermissionState;
    microphone: PermissionState;
  }) => void;
  /* @conditional-compile-remove(call-readiness) */
  onNetworkingTroubleShootingClick?: () => void;
  /* @conditional-compile-remove(unsupported-browser) */
  onEnvironmentInfoTroubleshootingClick?: () => void;
};

const CallWithChatScreen = (props: CallWithChatScreenProps): JSX.Element => {
  const { callWithChatAdapter, fluentTheme, formFactor = 'desktop' } = props;
  const mobileView = formFactor === 'mobile';
  /* @conditional-compile-remove(video-background-effects) */
  const [showVideoEffectsPane, setVideoEffectsPane] = useState(false);

  /* @conditional-compile-remove(video-background-effects) */
  const setShowVideoEffectsPane = useCallback(
    (showVideoEffectsOptions: boolean): void => {
      setVideoEffectsPane(showVideoEffectsOptions);
    },
    [setVideoEffectsPane]
  );
  if (!callWithChatAdapter) {
    throw new Error('CallWithChatAdapter is undefined');
  }

  const callAdapter: CallAdapter = useMemo(
    () => new CallWithChatBackedCallAdapter(callWithChatAdapter),
    [callWithChatAdapter]
  );

  const [currentCallState, setCurrentCallState] = useState<CallState>();
  const [currentPage, setCurrentPage] = useState<CallCompositePage>();
  const [activePane, setActivePane] = useState<CallWithChatPaneOption>('none');

  const containerRef = useRef<HTMLDivElement>(null);
  const containerWidth = _useContainerWidth(containerRef);
  const containerHeight = _useContainerHeight(containerRef);

  useEffect(() => {
    const updateCallWithChatPage = (newState: CallWithChatAdapterState): void => {
      setCurrentPage(newState.page);
      setCurrentCallState(newState.call?.state);
    };
    updateCallWithChatPage(callWithChatAdapter.getState());
    callWithChatAdapter.onStateChange(updateCallWithChatPage);
    return () => {
      callWithChatAdapter.offStateChange(updateCallWithChatPage);
    };
  }, [callWithChatAdapter]);

  const closePane = useCallback(() => {
    setActivePane('none');
  }, [setActivePane]);

  const chatProps: ChatCompositeProps = useMemo(() => {
    return {
      adapter: new CallWithChatBackedChatAdapter(callWithChatAdapter)
    };
  }, [callWithChatAdapter]);

  const modalLayerHostId = useId('modalLayerhost');

  const isInLobbyOrConnecting = currentPage === 'lobby';
  /* @conditional-compile-remove(PSTN-calls) */ /* @conditional-compile-remove(one-to-n-calling) */
  const isInLocalHold = currentPage === 'hold';
  const hasJoinedCall = !!(currentPage && hasJoinedCallFn(currentPage, currentCallState ?? 'None'));
  const showControlBar = isInLobbyOrConnecting || hasJoinedCall;
  const isMobileWithActivePane = mobileView && hasJoinedCall && activePane !== 'none';

  /** Constant setting of id for the parent stack of the composite */
  const compositeParentDivId = useId('callWithChatCompositeParentDiv-internal');

  const toggleChat = useCallback(() => {
    if (activePane === 'chat' || !hasJoinedCall) {
      setActivePane('none');
    } else {
      setActivePane('chat');
      // timeout is required to give the window time to render the sendbox so we have something to send focus to.
      // TODO: Selecting elements in the DOM via attributes is not stable. We should expose an API from ChatComposite to be able to focus on the sendbox.
      const chatFocusTimeout = setInterval(() => {
        const callWithChatCompositeRootDiv = document.querySelector(`[id="${compositeParentDivId}"]`);
        const sendbox = callWithChatCompositeRootDiv?.querySelector(`[id="sendbox"]`) as HTMLTextAreaElement;
        if (sendbox !== null) {
          sendbox.focus();
          clearInterval(chatFocusTimeout);
        }
      }, 3);
      setTimeout(() => {
        clearInterval(chatFocusTimeout);
      }, 300);
    }
  }, [activePane, setActivePane, compositeParentDivId, hasJoinedCall]);

  const togglePeople = useCallback(() => {
    if (activePane === 'people' || !hasJoinedCall) {
      setActivePane('none');
    } else {
      setActivePane('people');
    }
  }, [activePane, setActivePane, hasJoinedCall]);

  const selectChat = useCallback(() => {
    if (hasJoinedCall) {
      setActivePane('chat');
    }
  }, [setActivePane, hasJoinedCall]);

  const selectPeople = useCallback(() => {
    if (hasJoinedCall) {
      setActivePane('people');
    }
  }, [setActivePane, hasJoinedCall]);

  const [showDrawer, setShowDrawer] = useState(false);
  const onMoreButtonClicked = useCallback(() => {
    closePane();
    setShowDrawer(true);
  }, [closePane]);
  const closeDrawer = useCallback(() => {
    setShowDrawer(false);
  }, []);
  const onMoreDrawerPeopleClicked = useCallback(() => {
    setShowDrawer(false);
    togglePeople();
  }, [togglePeople]);

  // On mobile, when there is an active call and some side pane is active,
  // we hide the call composite via CSS to show only the pane.
  // We only set `display` to `none` instead of unmounting the call composite component tree
  // to avoid the performance cost of rerendering video streams when we later show the composite again.
  const callCompositeContainerCSS = useMemo(() => {
    return { display: isMobileWithActivePane ? 'none' : 'flex' };
  }, [isMobileWithActivePane]);

  /* @conditional-compile-remove(PSTN-calls) */
  const [showDtmfDialpad, setShowDtmfDialpad] = useState(false);

  /* @conditional-compile-remove(PSTN-calls) */
  const onDismissDtmfDialpad = (): void => {
    setShowDtmfDialpad(false);
  };

  /* @conditional-compile-remove(PSTN-calls) */
  const onClickShowDialpad = (): void => {
    setShowDtmfDialpad(true);
  };

  /* @conditional-compile-remove(PSTN-calls) */
  const callWithChatStrings = useCallWithChatCompositeStrings();

  /* @conditional-compile-remove(PSTN-calls) */
  const dialpadStrings = useMemo(
    () => ({
      dialpadModalAriaLabel: callWithChatStrings.dialpadModalAriaLabel,
      dialpadCloseModalButtonAriaLabel: callWithChatStrings.dialpadCloseModalButtonAriaLabel,
      placeholderText: callWithChatStrings.dtmfDialpadPlaceholderText
    }),
    [callWithChatStrings]
  );

  /* @conditional-compile-remove(PSTN-calls) */
  const alternateCallerId = callAdapter.getState().alternateCallerId;
  /* @conditional-compile-remove(close-captions) */
  const isTeamsCall = useSelector(getIsTeamsCall);

  const isTeamsCall = callAdapter.getState().isTeamsCall;

  const callCompositeOptions: CallCompositeOptions = useMemo(
    () => ({
      callControls: false,
      /* @conditional-compile-remove(call-readiness) */
      deviceChecks: props.deviceChecks,
      /* @conditional-compile-remove(call-readiness) */
      onNetworkingTroubleShootingClick: props.onNetworkingTroubleShootingClick,
      /* @conditional-compile-remove(call-readiness) */
      onPermissionsTroubleshootingClick: props.onPermissionsTroubleshootingClick,
      /* @conditional-compile-remove(unsupported-browser) */
      onEnvironmentInfoTroubleshootingClick: props.onEnvironmentInfoTroubleshootingClick
    }),
    [
      /* @conditional-compile-remove(call-readiness) */
      props.deviceChecks,
      /* @conditional-compile-remove(unsupported-browser) */
      props.onEnvironmentInfoTroubleshootingClick,
      /* @conditional-compile-remove(call-readiness) */
      props.onNetworkingTroubleShootingClick,
      /* @conditional-compile-remove(call-readiness) */
      props.onPermissionsTroubleshootingClick
    ]
  );

  return (
    <div ref={containerRef} className={mergeStyles(containerDivStyles)}>
      <Stack verticalFill grow styles={compositeOuterContainerStyles} id={compositeParentDivId}>
        <Stack horizontal grow>
          <Stack.Item
            grow
            styles={callCompositeContainerStyles(mobileView)}
            // Perf: Instead of removing the video gallery from DOM, we hide it to prevent re-renders.
            style={callCompositeContainerCSS}
          >
            <CallComposite
              {...props}
              formFactor={formFactor}
              options={callCompositeOptions}
              adapter={callAdapter}
              fluentTheme={fluentTheme}
            />
          </Stack.Item>
          {
            /* @conditional-compile-remove(video-background-effects) */
            <VideoEffectsPane
              showVideoEffectsOptions={showVideoEffectsPane}
              setshowVideoEffectsOptions={setShowVideoEffectsPane}
              adapter={callAdapter}
            />
          }
          {chatProps.adapter && callAdapter && hasJoinedCall && (
            <CallWithChatPane
              chatCompositeProps={chatProps}
              inviteLink={props.joinInvitationURL}
              onClose={closePane}
              chatAdapter={chatProps.adapter}
              callAdapter={callAdapter}
              onFetchAvatarPersonaData={props.onFetchAvatarPersonaData}
              onFetchParticipantMenuItems={props.onFetchParticipantMenuItems}
              onChatButtonClicked={showShowChatTabHeaderButton(props.callControls) ? selectChat : undefined}
              onPeopleButtonClicked={showShowPeopleTabHeaderButton(props.callControls) ? selectPeople : undefined}
              modalLayerHostId={modalLayerHostId}
              mobileView={mobileView}
              activePane={activePane}
              /* @conditional-compile-remove(file-sharing) */
              fileSharing={props.fileSharing}
              rtl={props.rtl}
              callControls={typeof props.callControls !== 'boolean' ? props.callControls : undefined}
            />
          )}
        </Stack>
        {showControlBar && !isMobileWithActivePane && (
          <ChatAdapterProvider adapter={chatProps.adapter}>
<<<<<<< HEAD
            <CallAdapterProvider adapter={callAdapter}>
              <Stack.Item styles={controlBarContainerStyles}>
                <CommonCallControlBar
                  callAdapter={callAdapter}
                  chatAdapter={chatProps.adapter}
                  chatButtonChecked={activePane === 'chat'}
                  onChatButtonClicked={toggleChat}
                  peopleButtonChecked={activePane === 'people'}
                  onPeopleButtonClicked={togglePeople}
                  onMoreButtonClicked={onMoreButtonClicked}
                  mobileView={mobileView}
                  disableButtonsForLobbyPage={isInLobbyOrConnecting}
                  /* @conditional-compile-remove(PSTN-calls) */ /* @conditional-compile-remove(one-to-n-calling) */
                  disableButtonsForHoldScreen={isInLocalHold}
                  callControls={props.callControls}
                  containerHeight={containerHeight}
                  containerWidth={containerWidth}
                  /* @conditional-compile-remove(PSTN-calls) */
                  onClickShowDialpad={alternateCallerId ? onClickShowDialpad : undefined}
                  isCaptionsSupported={isTeamsCall && hasJoinedCall}
                  /* @conditional-compile-remove(video-background-effects) */
                  onShowVideoEffectsPicker={setShowVideoEffectsPane}
                  rtl={props.rtl}
                />
              </Stack.Item>
            </CallAdapterProvider>
=======
            <Stack.Item styles={controlBarContainerStyles}>
              <CommonCallControlBar
                callAdapter={callAdapter}
                chatAdapter={chatProps.adapter}
                chatButtonChecked={activePane === 'chat'}
                onChatButtonClicked={toggleChat}
                peopleButtonChecked={activePane === 'people'}
                onPeopleButtonClicked={togglePeople}
                onMoreButtonClicked={onMoreButtonClicked}
                mobileView={mobileView}
                disableButtonsForLobbyPage={isInLobbyOrConnecting}
                /* @conditional-compile-remove(PSTN-calls) */ /* @conditional-compile-remove(one-to-n-calling) */
                disableButtonsForHoldScreen={isInLocalHold}
                callControls={props.callControls}
                containerHeight={containerHeight}
                containerWidth={containerWidth}
                /* @conditional-compile-remove(PSTN-calls) */
                onClickShowDialpad={alternateCallerId ? onClickShowDialpad : undefined}
                /* @conditional-compile-remove(close-captions) */
                isCaptionsSupported={isTeamsCall && hasJoinedCall}
                /* @conditional-compile-remove(video-background-effects) */
                onShowVideoEffectsPicker={setShowVideoEffectsPane}
                rtl={props.rtl}
              />
            </Stack.Item>
>>>>>>> c753875a
          </ChatAdapterProvider>
        )}
        {showControlBar && showDrawer && (
          <ChatAdapterProvider adapter={chatProps.adapter}>
            <CallAdapterProvider adapter={callAdapter}>
              <Stack styles={drawerContainerStyles()}>
                <PreparedMoreDrawer
                  callControls={props.callControls}
                  onLightDismiss={closeDrawer}
                  onPeopleButtonClicked={onMoreDrawerPeopleClicked}
                  /* @conditional-compile-remove(PSTN-calls) */
                  onClickShowDialpad={alternateCallerId ? onClickShowDialpad : undefined}
                  /* @conditional-compile-remove(PSTN-calls) */ /* @conditional-compile-remove(one-to-n-calling) */
                  disableButtonsForHoldScreen={isInLocalHold}
<<<<<<< HEAD
=======
                  /* @conditional-compile-remove(close-captions) */
>>>>>>> c753875a
                  isCaptionsSupported={isTeamsCall && hasJoinedCall}
                />
              </Stack>
            </CallAdapterProvider>
          </ChatAdapterProvider>
        )}

        {
          /* @conditional-compile-remove(PSTN-calls) */
          showControlBar && showDtmfDialpad && (
            <ChatAdapterProvider adapter={chatProps.adapter}>
              <CallAdapterProvider adapter={callAdapter}>
                <Stack styles={drawerContainerStyles()}>
                  <SendDtmfDialpad
                    isMobile={mobileView}
                    strings={dialpadStrings}
                    showDialpad={showDtmfDialpad}
                    onDismissDialpad={onDismissDtmfDialpad}
                  />
                </Stack>
              </CallAdapterProvider>
            </ChatAdapterProvider>
          )
        }
        {
          // This layer host is for ModalLocalAndRemotePIP in CallWithChatPane. This LayerHost cannot be inside the CallWithChatPane
          // because when the CallWithChatPane is hidden, ie. style property display is 'none', it takes up no space. This causes problems when dragging
          // the Modal because the draggable bounds thinks it has no space and will always return to its initial position after dragging.
          mobileView && <LayerHost id={modalLayerHostId} className={mergeStyles(modalLayerHostStyle)} />
        }
      </Stack>
    </div>
  );
};

/**
 * CallWithChatComposite brings together key components to provide a full call with chat experience out of the box.
 *
 * @public
 */
export const CallWithChatComposite = (props: CallWithChatCompositeProps): JSX.Element => {
  const { adapter, fluentTheme, rtl, formFactor, joinInvitationURL, options } = props;
  return (
    <BaseProvider fluentTheme={fluentTheme} rtl={rtl} locale={props.locale} icons={props.icons}>
      <CallWithChatScreen
        {...props}
        /* @conditional-compile-remove(call-readiness) */
        deviceChecks={options?.deviceChecks}
        callWithChatAdapter={adapter}
        formFactor={formFactor}
        callControls={options?.callControls}
        joinInvitationURL={joinInvitationURL}
        fluentTheme={fluentTheme}
        /* @conditional-compile-remove(file-sharing) */
        fileSharing={options?.fileSharing}
      />
    </BaseProvider>
  );
};

const hasJoinedCallFn = (page: CallCompositePage, callStatus: CallState): boolean => {
  /* @conditional-compile-remove(one-to-n-calling) */ /* @conditional-compile-remove(one-to-n-calling) */
  return (
    (page === 'call' &&
      (callStatus === 'Connected' || callStatus === 'RemoteHold' || callStatus === 'Disconnecting')) ||
    (page === 'hold' && (callStatus === 'LocalHold' || callStatus === 'Disconnecting'))
  );
  return page === 'call' && (callStatus === 'Connected' || callStatus === 'Disconnecting');
};

const showShowChatTabHeaderButton = (callControls?: boolean | CallWithChatControlOptions): boolean => {
  if (callControls === undefined || callControls === true) {
    return true;
  }
  if (callControls === false) {
    return false;
  }
  return callControls.chatButton !== false;
};

const showShowPeopleTabHeaderButton = (callControls?: boolean | CallWithChatControlOptions): boolean => {
  if (callControls === undefined || callControls === true) {
    return true;
  }
  if (callControls === false) {
    return false;
  }
  return callControls.peopleButton !== false;
};<|MERGE_RESOLUTION|>--- conflicted
+++ resolved
@@ -418,34 +418,6 @@
         </Stack>
         {showControlBar && !isMobileWithActivePane && (
           <ChatAdapterProvider adapter={chatProps.adapter}>
-<<<<<<< HEAD
-            <CallAdapterProvider adapter={callAdapter}>
-              <Stack.Item styles={controlBarContainerStyles}>
-                <CommonCallControlBar
-                  callAdapter={callAdapter}
-                  chatAdapter={chatProps.adapter}
-                  chatButtonChecked={activePane === 'chat'}
-                  onChatButtonClicked={toggleChat}
-                  peopleButtonChecked={activePane === 'people'}
-                  onPeopleButtonClicked={togglePeople}
-                  onMoreButtonClicked={onMoreButtonClicked}
-                  mobileView={mobileView}
-                  disableButtonsForLobbyPage={isInLobbyOrConnecting}
-                  /* @conditional-compile-remove(PSTN-calls) */ /* @conditional-compile-remove(one-to-n-calling) */
-                  disableButtonsForHoldScreen={isInLocalHold}
-                  callControls={props.callControls}
-                  containerHeight={containerHeight}
-                  containerWidth={containerWidth}
-                  /* @conditional-compile-remove(PSTN-calls) */
-                  onClickShowDialpad={alternateCallerId ? onClickShowDialpad : undefined}
-                  isCaptionsSupported={isTeamsCall && hasJoinedCall}
-                  /* @conditional-compile-remove(video-background-effects) */
-                  onShowVideoEffectsPicker={setShowVideoEffectsPane}
-                  rtl={props.rtl}
-                />
-              </Stack.Item>
-            </CallAdapterProvider>
-=======
             <Stack.Item styles={controlBarContainerStyles}>
               <CommonCallControlBar
                 callAdapter={callAdapter}
@@ -471,7 +443,6 @@
                 rtl={props.rtl}
               />
             </Stack.Item>
->>>>>>> c753875a
           </ChatAdapterProvider>
         )}
         {showControlBar && showDrawer && (
@@ -486,10 +457,7 @@
                   onClickShowDialpad={alternateCallerId ? onClickShowDialpad : undefined}
                   /* @conditional-compile-remove(PSTN-calls) */ /* @conditional-compile-remove(one-to-n-calling) */
                   disableButtonsForHoldScreen={isInLocalHold}
-<<<<<<< HEAD
-=======
                   /* @conditional-compile-remove(close-captions) */
->>>>>>> c753875a
                   isCaptionsSupported={isTeamsCall && hasJoinedCall}
                 />
               </Stack>
