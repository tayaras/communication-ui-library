--- conflicted
+++ resolved
@@ -45,16 +45,6 @@
    * @public
    */
   removeParticipant(userId: string): Promise<void>;
-<<<<<<< HEAD
-  /**
-   * Callback to execute when a mobile pane is opened. Mobile pane includes the chat and people pane.
-   */
-  onOpenMobilePane?: () => void;
-  /**
-   * Callback to execute when browser back button is clicked.
-   */
-  onBrowserBackButtonClick?: (mobilePaneOpen?: boolean) => () => void;
-=======
 
   // Call Interface Methods
   /**
@@ -286,7 +276,15 @@
   /* @conditional-compile-remove(file-sharing) */
   /** @beta */
   updateFileUploadMetadata: (id: string, metadata: FileMetadata) => void;
->>>>>>> 47a6591c
+
+  /**
+   * Callback to execute when a mobile pane is opened. Mobile pane includes the chat and people pane.
+   */
+  onOpenMobilePane?: () => void;
+  /**
+   * Callback to execute when browser back button is clicked.
+   */
+  onBrowserBackButtonClick?: (mobilePaneOpen?: boolean) => () => void;
 }
 
 /**
