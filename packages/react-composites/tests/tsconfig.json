--- conflicted
+++ resolved
@@ -7,14 +7,5 @@
       "@internal/acs-ui-common": ["../../acs-ui-common/src"]
     }
   },
-<<<<<<< HEAD
-  "include": [
-    "./browser/**/*.test.ts",
-    "browser/chat/live-tests/fixture.ts",
-    "browser/chat/fake-adapter/fixture.ts",
-    "browser/call/fixture.ts"
-  ]
-=======
   "include": ["/browser/**/*.ts", "server/**/*.ts"]
->>>>>>> 6140bd50
 }