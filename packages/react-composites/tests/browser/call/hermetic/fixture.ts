// Copyright (c) Microsoft Corporation.
// Licensed under the MIT license.

import { toFlatCommunicationIdentifier } from '@internal/acs-ui-common';
import { Page, test as base } from '@playwright/test';
import path from 'path';
import { createTestServer } from '../../common/server';
import { loadNewPageWithPermissionsForCalls } from '../../common/fixtureHelpers';
import { encodeQueryData } from '../../common/utils';
import type {
  MockCallAdapterState,
  MockRemoteParticipantState,
  MockVideoStreamRendererViewState
} from '../../../common';
/* @conditional-compile-remove(teams-identity-support) */
import type { CallKind } from '@azure/communication-calling';

const SERVER_URL = 'http://localhost';
const APP_DIR = path.join(__dirname, '../../../app/call');

/**
 * Create the test URL.
 *
 * @param serverUrl - URL of webpage to test, this is typically https://localhost:3000
 * @param mockCallAdapterState - Initial state for the {@link MockCallAdapter} constructed by the test app.
 * @param qArgs - Optional args to add to the query search parameters of the URL.
 * @returns URL string
 */
export const buildUrlWithMockAdapter = (
  serverUrl: string,
  mockCallAdapterState?: MockCallAdapterState,
  qArgs?: { [key: string]: string }
): string => {
  return `${serverUrl}?${encodeQueryData({
    mockCallAdapterState: JSON.stringify(mockCallAdapterState),
    ...qArgs
  })}`;
};

export interface TestFixture {
  serverUrl: string;
  page: Page;
}

// eslint-disable-next-line @typescript-eslint/explicit-function-return-type
const usePage = async ({ browser }, use) => {
  await use(await loadNewPageWithPermissionsForCalls(browser));
};

/**
 * Create the default {@link MockCallAdapterState}for hermetic e2e tests.
 */
export function defaultMockCallAdapterState(participants?: MockRemoteParticipantState[]): MockCallAdapterState {
  const remoteParticipants: Record<string, MockRemoteParticipantState> = {};
  participants?.forEach((p) => {
    remoteParticipants[toFlatCommunicationIdentifier(p.identifier)] = p;
  });
  return {
    displayName: 'Agnes Thompson',
    isLocalPreviewMicrophoneEnabled: true,
    page: 'call',
    call: {
      id: 'call1',
      /* @conditional-compile-remove(teams-identity-support) */
      kind: 'Call' as CallKind,
      callerInfo: { displayName: 'caller', identifier: { kind: 'communicationUser', communicationUserId: '1' } },
      direction: 'Incoming',
      transcription: { isTranscriptionActive: false },
      recording: { isRecordingActive: false },
      startTime: new Date(500000000000),
      endTime: new Date(500000000000),
      diagnostics: { network: { latest: {} }, media: { latest: {} } },
      state: 'Connected',
      localVideoStreams: [],
      isMuted: false,
      isScreenSharingOn: false,
      remoteParticipants,
      remoteParticipantsEnded: {},
<<<<<<< HEAD
      totalParticipantCount: Object.values(remoteParticipants).length + 1
=======
      captionsFeature: {
        captions: [],
        supportedSpokenLanguages: [],
        supportedCaptionLanguages: [],
        currentCaptionLanguage: '',
        currentSpokenLanguage: '',
        isCaptionsFeatureActive: false
      }
>>>>>>> 3c035949
    },
    userId: { kind: 'communicationUser', communicationUserId: '1' },
    devices: {
      isSpeakerSelectionAvailable: true,
      selectedCamera: { id: 'camera1', name: '1st Camera', deviceType: 'UsbCamera' },
      cameras: [{ id: 'camera1', name: '1st Camera', deviceType: 'UsbCamera' }],
      selectedMicrophone: {
        id: 'microphone1',
        name: '1st Microphone',
        deviceType: 'Microphone',
        isSystemDefault: true
      },
      microphones: [{ id: 'microphone1', name: '1st Microphone', deviceType: 'Microphone', isSystemDefault: true }],
      selectedSpeaker: { id: 'speaker1', name: '1st Speaker', deviceType: 'Speaker', isSystemDefault: true },
      speakers: [{ id: 'speaker1', name: '1st Speaker', deviceType: 'Speaker', isSystemDefault: true }],
      unparentedViews: [],
      deviceAccess: { video: true, audio: true }
    },
    isTeamsCall: false,
    latestErrors: {}
  };
}

/**
 * Create the default {@link MockRemoteParticipantState} for hermetic e2e tests.
 *
 * Use this to add participants to state created via {@link defaultCallAdapterState}.
 */
export function defaultMockRemoteParticipant(displayName?: string): MockRemoteParticipantState {
  return {
    identifier: { kind: 'communicationUser', communicationUserId: `8:acs:${displayName}-id` },
    state: 'Connected',
    videoStreams: {
      1: {
        id: 1,
        mediaStreamType: 'Video',
        isAvailable: false,
        isReceiving: false
      },
      2: {
        id: 2,
        mediaStreamType: 'ScreenSharing',
        isAvailable: false,
        isReceiving: false
      }
    },
    isMuted: false,
    isSpeaking: false,
    displayName: displayName
  };
}

/**
 * Create the default {@link MockRemoteParticipantState} for a PSTN participant in a hermetic e2e test
 *
 * use to add PSTN participants to the {@link defaultCallAdapterState}
 */
export function defaultMockRemotePSTNParticipant(phoneNumber: string): MockRemoteParticipantState {
  return {
    identifier: { kind: 'phoneNumber', phoneNumber: `${phoneNumber}` },
    state: 'Connected',
    videoStreams: {},
    isMuted: true,
    isSpeaking: false,
    displayName: phoneNumber
  };
}

/**
 * Add the default {@link MockLocalVideoStreamState} for hermetic e2e tests.
 *
 * Use this to add outgoing video to state created via {@link defaultCallAdapterState}.
 */
export function addDefaultMockLocalVideoStreamState(state: MockCallAdapterState): void {
  if (!state.call) {
    throw new Error('state.call must be defined');
  }
  state.call.localVideoStreams = [
    {
      source: {
        deviceType: 'UsbCamera',
        id: 'FakeLocalCamera',
        name: 'FakeLocalCamera'
      },
      mediaStreamType: 'Video',
      dummyView: { scalingMode: 'Crop', isMirrored: false }
    }
  ];
}

/**
 * Add a video stream to {@link MockRemoteParticipantState}.
 *
 * Use to add video to participant created via {@link defaultMockRemoteParticipant}.
 */
export function addVideoStream(
  participant: MockRemoteParticipantState,
  isReceiving: boolean,
  scalingMode?: 'Stretch' | 'Crop' | 'Fit'
): void {
  const streams = Object.values(participant.videoStreams).filter((s) => s.mediaStreamType === 'Video');
  if (streams.length !== 1) {
    throw new Error(`Expected 1 video stream for ${participant.displayName}, got ${streams.length}`);
  }
  addDummyView(streams[0], isReceiving, scalingMode);
}

/**
 * Add a screenshare stream to {@link MockRemoteParticipantState}.
 *
 * Use to add video to participant created via {@link defaultMockRemoteParticipant}.
 */
export function addScreenshareStream(
  participant: MockRemoteParticipantState,
  isReceiving: boolean,
  scalingMode?: 'Stretch' | 'Crop' | 'Fit'
): void {
  const streams = Object.values(participant.videoStreams).filter((s) => s.mediaStreamType === 'ScreenSharing');
  if (streams.length !== 1) {
    throw new Error(`Expected 1 screenshare stream for ${participant.displayName}, got ${streams.length}`);
  }
  addDummyView(streams[0], isReceiving, scalingMode);
}

/**
 * Add a dummy view to a stream that will be replaced by an actual {@link HTMLElement} by the test app.
 *
 * Supports local / remote streams for video / screenshare.
 */
export function addDummyView(
  stream: { isAvailable?: boolean; isReceiving?: boolean; dummyView?: MockVideoStreamRendererViewState },
  isReceiving: boolean,
  scalingMode?: 'Stretch' | 'Crop' | 'Fit'
): void {
  stream.isAvailable = true;
  stream.isReceiving = isReceiving;
  stream.dummyView = { scalingMode: scalingMode ?? 'Crop', isMirrored: false };
}

/**
 * A test-scoped test fixture for hermetic {@link CallComposite} browser tests.
 *
 * This fixture runs the test app with a mock {@link CallAdapter}, avoiding
 * any communication with the real Azure Communiction Services backend services.
 */
export const test = base.extend<TestFixture>({
  /** @returns string URL for the server. */
  serverUrl: [createTestServer({ appDir: APP_DIR, serverUrl: SERVER_URL }), { scope: 'test' }],

  /** @returns An empty browser page. Tests should load the app via page.goto(). */
  page: [usePage, { scope: 'test' }]
});

/**
 * Sets up the default state for the configuration screen.
 */
export const defaultMockConfigurationPageState = (): MockCallAdapterState => {
  const state = defaultMockCallAdapterState();
  state.page = 'configuration';
  state.call = undefined;
  return state;
};

/**
 * Since we are providing a .y4m video to act as a fake video stream, chrome
 * uses it's file path as the camera name. This file location can differ on
 * every device causing a diff error in test screenshot comparisons.
 * To avoid this error, we replace the unique file path with a custom string.
 */
export const stubLocalCameraName = async (page: Page): Promise<void> => {
  await page.evaluate(() => {
    const element = document.querySelector('[data-ui-id="call-composite-local-camera-settings"]');
    if (element) {
      element.innerHTML = element.innerHTML.replace(/C:.*?y4m/g, 'Fake Camera');
    }
  });
};<|MERGE_RESOLUTION|>--- conflicted
+++ resolved
@@ -76,9 +76,7 @@
       isScreenSharingOn: false,
       remoteParticipants,
       remoteParticipantsEnded: {},
-<<<<<<< HEAD
       totalParticipantCount: Object.values(remoteParticipants).length + 1
-=======
       captionsFeature: {
         captions: [],
         supportedSpokenLanguages: [],
@@ -87,7 +85,6 @@
         currentSpokenLanguage: '',
         isCaptionsFeatureActive: false
       }
->>>>>>> 3c035949
     },
     userId: { kind: 'communicationUser', communicationUserId: '1' },
     devices: {
