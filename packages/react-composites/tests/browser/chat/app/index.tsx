--- conflicted
+++ resolved
@@ -2,13 +2,6 @@
 // Licensed under the MIT license.
 
 import { AzureCommunicationTokenCredential, CommunicationUserIdentifier } from '@azure/communication-common';
-<<<<<<< HEAD
-import React, { useMemo } from 'react';
-import ReactDOM from 'react-dom';
-
-import { MessageProps, _IdentifierProvider } from '@internal/react-components';
-import { ChatComposite, COMPOSITE_LOCALE_FR_FR, useAzureCommunicationChatAdapter } from '../../../../src';
-=======
 import { Stack } from '@fluentui/react';
 import { initializeFileTypeIcons } from '@fluentui/react-file-type-icons';
 import { fromFlatCommunicationIdentifier } from '@internal/acs-ui-common';
@@ -21,7 +14,6 @@
   createCompletedFileUpload,
   useAzureCommunicationChatAdapter
 } from '../../../../src';
->>>>>>> 8f4a7309
 import { IDS } from '../../common/constants';
 import { initializeIconsForUITests, verifyParamExists } from '../../common/testAppUtils';
 
@@ -57,8 +49,6 @@
     []
   );
   const adapter = useAzureCommunicationChatAdapter(args);
-<<<<<<< HEAD
-=======
 
   React.useEffect(() => {
     if (adapter && uploadedFiles.length) {
@@ -66,7 +56,6 @@
       adapter.registerFileUploads(files);
     }
   }, [adapter]);
->>>>>>> 8f4a7309
 
   return (
     <>
