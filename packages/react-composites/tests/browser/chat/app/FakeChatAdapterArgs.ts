--- conflicted
+++ resolved
@@ -51,13 +51,11 @@
    */
   frenchLocaleEnabled?: boolean;
   /**
-<<<<<<< HEAD
+   * Array of chat participants for which hidden chat composites will be created for triggerring typing indicators and read receipts
+   */
+  participantsWithHiddenComposites?: ChatParticipant[];
+  /*
    * Determines if chat composite will be using a custom data model
    */
   customDataModelEnabled?: boolean;
-=======
-   * Array of chat participants for which hidden chat composites will be created for triggerring typing indicators and read receipts
-   */
-  participantsWithHiddenComposites?: ChatParticipant[];
->>>>>>> 39482f28
 };