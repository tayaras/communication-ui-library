--- conflicted
+++ resolved
@@ -51,13 +51,11 @@
    */
   frenchLocaleEnabled?: boolean;
   /**
-<<<<<<< HEAD
    * Determines if participant pane will be visible.
    */
   showParticipantPane?: boolean;
-=======
+  /**
    * Array of chat participants for which hidden chat composites will be created for triggerring typing indicators and read receipts
    */
   participantsWithHiddenComposites?: ChatParticipant[];
->>>>>>> c868bae9
 };