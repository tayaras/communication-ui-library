## API Report File for "@internal/calling-component-bindings"

> Do not edit this file. It is a report generated by [API Extractor](https://api-extractor.com/).

```ts

/// <reference types="react" />

import { ActiveErrorMessage } from '@internal/react-components';
import { AddPhoneNumberOptions } from '@azure/communication-calling';
import { AreEqual } from '@internal/acs-ui-common';
import { AudioDeviceInfo } from '@azure/communication-calling';
import { Call } from '@azure/communication-calling';
import { CallAgent } from '@azure/communication-calling';
import { CallClientState } from '@internal/calling-stateful-client';
import { CallParticipantListParticipant } from '@internal/react-components';
import { CallState } from '@azure/communication-calling';
import { CameraButton } from '@internal/react-components';
import { Common } from '@internal/acs-ui-common';
import { CommunicationIdentifier } from '@azure/communication-common';
import { CommunicationUserIdentifier } from '@azure/communication-common';
import { CreateVideoStreamViewResult } from '@internal/react-components';
import { DeviceManagerState } from '@internal/calling-stateful-client';
import { DevicesButton } from '@internal/react-components';
import { DominantSpeakersInfo } from '@azure/communication-calling';
import { EndCallButton } from '@internal/react-components';
import { ErrorBar } from '@internal/react-components';
import { MicrophoneButton } from '@internal/react-components';
import { ParticipantList } from '@internal/react-components';
import { ParticipantsButton } from '@internal/react-components';
import { PhoneNumberIdentifier } from '@azure/communication-common';
import { default as React_2 } from 'react';
import { ReactElement } from 'react';
import { RemoteParticipantState } from '@internal/calling-stateful-client';
import { ScreenShareButton } from '@internal/react-components';
import { StartCallOptions } from '@azure/communication-calling';
import { StatefulCallClient } from '@internal/calling-stateful-client';
import { StatefulDeviceManager } from '@internal/calling-stateful-client';
import { UnknownIdentifier } from '@azure/communication-common';
import { VideoDeviceInfo } from '@azure/communication-calling';
import { VideoGallery } from '@internal/react-components';
import { VideoGalleryLocalParticipant } from '@internal/react-components';
import { VideoGalleryRemoteParticipant } from '@internal/react-components';
import { VideoStreamOptions } from '@internal/react-components';

// @public
export const CallAgentProvider: (props: CallAgentProviderProps) => JSX.Element;

// @public
export interface CallAgentProviderProps {
    // (undocumented)
    callAgent?: CallAgent;
    // (undocumented)
    children: React_2.ReactNode;
}

// @public
export const CallClientProvider: (props: CallClientProviderProps) => JSX.Element;

// @public
export interface CallClientProviderProps {
    // (undocumented)
    callClient: StatefulCallClient;
    // (undocumented)
    children: React_2.ReactNode;
}

// @public
export type CallingBaseSelectorProps = {
    callId: string;
};

// @public
export type CallingHandlers = {
    onStartLocalVideo: () => Promise<void>;
    onToggleCamera: (options?: VideoStreamOptions) => Promise<void>;
    onStartCall: (participants: (CommunicationUserIdentifier | PhoneNumberIdentifier | UnknownIdentifier)[], options?: StartCallOptions) => Call | undefined;
    onSelectMicrophone: (device: AudioDeviceInfo) => Promise<void>;
    onSelectSpeaker: (device: AudioDeviceInfo) => Promise<void>;
    onSelectCamera: (device: VideoDeviceInfo, options?: VideoStreamOptions) => Promise<void>;
    onToggleMicrophone: () => Promise<void>;
    onStartScreenShare: () => Promise<void>;
    onStopScreenShare: () => Promise<void>;
    onToggleScreenShare: () => Promise<void>;
    onHangUp: () => Promise<void>;
    onToggleHold: () => Promise<void>;
<<<<<<< HEAD
    onCreateLocalStreamView: (options?: VideoStreamOptions) => Promise<void>;
    onCreateRemoteStreamView: (userId: string, options?: VideoStreamOptions) => Promise<void>;
    onAddParticipant: (participant: CommunicationIdentifier, options?: AddPhoneNumberOptions) => Promise<void>;
=======
    onAddParticipant: (participant: CommunicationIdentifier, options?: AddPhoneNumberOptions) => Promise<void>;
    onCreateLocalStreamView: (options?: VideoStreamOptions) => Promise<void | CreateVideoStreamViewResult>;
    onCreateRemoteStreamView: (userId: string, options?: VideoStreamOptions) => Promise<void | CreateVideoStreamViewResult>;
>>>>>>> 6f494312
    onRemoveParticipant: (userId: string) => Promise<void>;
    onDisposeRemoteStreamView: (userId: string) => Promise<void>;
    onDisposeLocalStreamView: () => Promise<void>;
};

// @public
export const CallProvider: (props: CallProviderProps) => JSX.Element;

// @public
export interface CallProviderProps {
    // (undocumented)
    call?: Call;
    // (undocumented)
    children: React_2.ReactNode;
}

// @public
export type CameraButtonSelector = (state: CallClientState, props: CallingBaseSelectorProps) => {
    disabled: boolean;
    checked: boolean;
    cameras: VideoDeviceInfo[];
    selectedCamera?: VideoDeviceInfo;
};

// @public
export const cameraButtonSelector: CameraButtonSelector;

// @public
export const createDefaultCallingHandlers: (callClient: StatefulCallClient, callAgent: CallAgent | undefined, deviceManager: StatefulDeviceManager | undefined, call: Call | undefined) => CallingHandlers;

// @public
export type DevicesButtonSelector = (state: CallClientState, props: CallingBaseSelectorProps) => {
    microphones: AudioDeviceInfo[];
    speakers: AudioDeviceInfo[];
    cameras: VideoDeviceInfo[];
    selectedMicrophone?: AudioDeviceInfo;
    selectedSpeaker?: AudioDeviceInfo;
    selectedCamera?: VideoDeviceInfo;
};

// @public
export const devicesButtonSelector: DevicesButtonSelector;

// @internal (undocumented)
export const _dominantSpeakersWithFlatId: (dominantSpeakers?: DominantSpeakersInfo | undefined) => undefined | string[];

// @public
export type EmptySelector = () => Record<string, never>;

// @public
export type ErrorBarSelector = (state: CallClientState, props: CallingBaseSelectorProps) => {
    activeErrorMessages: ActiveErrorMessage[];
};

// @public
export type GetCallingSelector<Component extends (props: any) => JSX.Element | undefined> = AreEqual<Component, typeof VideoGallery> extends true ? VideoGallerySelector : AreEqual<Component, typeof DevicesButton> extends true ? DevicesButtonSelector : AreEqual<Component, typeof MicrophoneButton> extends true ? MicrophoneButtonSelector : AreEqual<Component, typeof CameraButton> extends true ? CameraButtonSelector : AreEqual<Component, typeof ScreenShareButton> extends true ? ScreenShareButtonSelector : AreEqual<Component, typeof ParticipantList> extends true ? ParticipantListSelector : AreEqual<Component, typeof ParticipantsButton> extends true ? ParticipantsButtonSelector : AreEqual<Component, typeof EndCallButton> extends true ? EmptySelector : AreEqual<Component, typeof ErrorBar> extends true ? ErrorBarSelector : undefined;

// @public
export const getCallingSelector: <Component extends (props: any) => JSX.Element | undefined>(component: Component) => GetCallingSelector<Component>;

// @internal
export const _isInCall: (callStatus?: CallState | undefined) => boolean;

// @internal
export const _isInLobbyOrConnecting: (callStatus: CallState | undefined) => boolean;

// @internal
export const _isPreviewOn: (deviceManager: DeviceManagerState) => boolean;

// @public
export type MicrophoneButtonSelector = (state: CallClientState, props: CallingBaseSelectorProps) => {
    disabled: boolean;
    checked: boolean;
    microphones: AudioDeviceInfo[];
    speakers: AudioDeviceInfo[];
    selectedMicrophone?: AudioDeviceInfo;
    selectedSpeaker?: AudioDeviceInfo;
};

// @public
export const microphoneButtonSelector: MicrophoneButtonSelector;

// @public
export type ParticipantListSelector = (state: CallClientState, props: CallingBaseSelectorProps) => {
    participants: CallParticipantListParticipant[];
    myUserId: string;
};

// @public
export type ParticipantsButtonSelector = (state: CallClientState, props: CallingBaseSelectorProps) => {
    participants: CallParticipantListParticipant[];
    myUserId: string;
};

// @public
export type ScreenShareButtonSelector = (state: CallClientState, props: CallingBaseSelectorProps) => {
    checked?: boolean;
};

// @public
export const screenShareButtonSelector: ScreenShareButtonSelector;

// @public
export const useCall: () => Call | undefined;

// @public
export const useCallAgent: () => CallAgent | undefined;

// @public
export const useCallClient: () => StatefulCallClient;

// @public
export const useCallingHandlers: <PropsT>(component: (props: PropsT) => ReactElement | null) => Common<CallingHandlers, PropsT> | undefined;

// @public
export const useCallingPropsFor: <Component extends (props: any) => JSX.Element>(component: Component) => GetCallingSelector<Component> extends (props: any) => any ? ReturnType<GetCallingSelector<Component>> & Common<CallingHandlers, Parameters<Component>[0]> : undefined;

// @public
export const useCallingSelector: <SelectorT extends (state: CallClientState, props: any) => any, ParamT extends SelectorT | undefined>(selector: ParamT, selectorProps?: Parameters<SelectorT>[1] | undefined) => ParamT extends SelectorT ? ReturnType<SelectorT> : undefined;

// @public
export const useDeviceManager: () => StatefulDeviceManager | undefined;

// @internal (undocumented)
export const _videoGalleryRemoteParticipantsMemo: (remoteParticipants: {
    [keys: string]: RemoteParticipantState;
} | undefined) => VideoGalleryRemoteParticipant[];

// @public
export type VideoGallerySelector = (state: CallClientState, props: CallingBaseSelectorProps) => {
    screenShareParticipant: VideoGalleryRemoteParticipant | undefined;
    localParticipant: VideoGalleryLocalParticipant;
    remoteParticipants: VideoGalleryRemoteParticipant[];
    dominantSpeakers?: string[];
};

// (No @packageDocumentation comment for this package)

```<|MERGE_RESOLUTION|>--- conflicted
+++ resolved
@@ -84,15 +84,9 @@
     onToggleScreenShare: () => Promise<void>;
     onHangUp: () => Promise<void>;
     onToggleHold: () => Promise<void>;
-<<<<<<< HEAD
-    onCreateLocalStreamView: (options?: VideoStreamOptions) => Promise<void>;
-    onCreateRemoteStreamView: (userId: string, options?: VideoStreamOptions) => Promise<void>;
-    onAddParticipant: (participant: CommunicationIdentifier, options?: AddPhoneNumberOptions) => Promise<void>;
-=======
     onAddParticipant: (participant: CommunicationIdentifier, options?: AddPhoneNumberOptions) => Promise<void>;
     onCreateLocalStreamView: (options?: VideoStreamOptions) => Promise<void | CreateVideoStreamViewResult>;
     onCreateRemoteStreamView: (userId: string, options?: VideoStreamOptions) => Promise<void | CreateVideoStreamViewResult>;
->>>>>>> 6f494312
     onRemoveParticipant: (userId: string) => Promise<void>;
     onDisposeRemoteStreamView: (userId: string) => Promise<void>;
     onDisposeLocalStreamView: () => Promise<void>;
