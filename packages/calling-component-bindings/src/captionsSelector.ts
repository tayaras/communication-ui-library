--- conflicted
+++ resolved
@@ -67,15 +67,9 @@
 /**
  * Selector for {@link ChangeSpokenLanguageButton} component.
  *
-<<<<<<< HEAD
- * @private
- */
-export const changeSpokenLanguageSelector: _ChangeSpokenLanguageSelector = reselect.createSelector(
-=======
  * @internal
  */
 export const _changeSpokenLanguageSelector: _ChangeSpokenLanguageSelector = reselect.createSelector(
->>>>>>> 485df7c7
   [getSupportedSpokenLanguages, getCurrentSpokenLanguage, getCaptionsStatus],
   (supportedSpokenLanguages, currentSpokenLanguage, isCaptionsFeatureActive) => {
     return {
@@ -104,11 +98,7 @@
  *
  * @internal
  */
-<<<<<<< HEAD
-export const captionsSelector: _CaptionsSelector = reselect.createSelector(
-=======
 export const _captionsBannerSelector: _CaptionsBannerSelector = reselect.createSelector(
->>>>>>> 485df7c7
   [getCaptions, getCaptionsStatus],
   (captions, isCaptionsFeatureActive) => {
     const captionsInfo = captions?.map((c) => {
@@ -123,11 +113,7 @@
       isCaptionsOn: isCaptionsFeatureActive ?? false
     };
   }
-<<<<<<< HEAD
-);
-=======
 );
 
 // This is a placeholder to bypass CC of "close-captions", remove when move the feature to stable
-export {};
->>>>>>> 485df7c7
+export {};