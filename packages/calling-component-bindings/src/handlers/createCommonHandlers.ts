// Copyright (c) Microsoft Corporation.
// Licensed under the MIT license.

import {
  AudioDeviceInfo,
  Call,
  LocalVideoStream,
  StartCallOptions,
  VideoDeviceInfo
} from '@azure/communication-calling';
/* @conditional-compile-remove(dialpad) */ /* @conditional-compile-remove(PSTN-calls) */
import { DtmfTone, AddPhoneNumberOptions } from '@azure/communication-calling';
/* @conditional-compile-remove(teams-identity-support) */
import { TeamsCall } from '@azure/communication-calling';
/* @conditional-compile-remove(call-readiness) */
import { PermissionConstraints } from '@azure/communication-calling';
import { toFlatCommunicationIdentifier } from '@internal/acs-ui-common';
import { CreateViewResult, StatefulCallClient, StatefulDeviceManager } from '@internal/calling-stateful-client';
import memoizeOne from 'memoize-one';
import { CreateVideoStreamViewResult, VideoStreamOptions } from '@internal/react-components';
import { disposeAllLocalPreviewViews, _isInCall, _isInLobbyOrConnecting, _isPreviewOn } from '../utils/callUtils';
import { CommunicationUserIdentifier, PhoneNumberIdentifier, UnknownIdentifier } from '@azure/communication-common';
/* @conditional-compile-remove(PSTN-calls) */
import { CommunicationIdentifier } from '@azure/communication-common';
/* @conditional-compile-remove(video-background-effects) */
import {
  BackgroundBlurConfig,
  BackgroundBlurEffect,
  BackgroundReplacementConfig,
  BackgroundReplacementEffect
} from '@azure/communication-calling-effects';
/* @conditional-compile-remove(video-background-effects) */
import { Features } from '@azure/communication-calling';

/**
 * Object containing all the handlers required for calling components.
 *
 * Calling related components from this package are able to pick out relevant handlers from this object.
 * See {@link useHandlers} and {@link usePropsFor}.
 *
 * @public
 */
export interface CommonCallingHandlers {
  onStartLocalVideo: () => Promise<void>;
  onToggleCamera: (options?: VideoStreamOptions) => Promise<void>;
  onSelectMicrophone: (device: AudioDeviceInfo) => Promise<void>;
  onSelectSpeaker: (device: AudioDeviceInfo) => Promise<void>;
  onSelectCamera: (device: VideoDeviceInfo, options?: VideoStreamOptions) => Promise<void>;
  onToggleMicrophone: () => Promise<void>;
  onStartScreenShare: () => Promise<void>;
  onStopScreenShare: () => Promise<void>;
  onToggleScreenShare: () => Promise<void>;
  onHangUp: (forEveryone?: boolean) => Promise<void>;
  /* @conditional-compile-remove(PSTN-calls) */
  onToggleHold: () => Promise<void>;
  /* @conditional-compile-remove(PSTN-calls) */
  onAddParticipant(participant: CommunicationUserIdentifier): Promise<void>;
  /* @conditional-compile-remove(PSTN-calls) */
  onAddParticipant(participant: PhoneNumberIdentifier, options: AddPhoneNumberOptions): Promise<void>;
  onCreateLocalStreamView: (options?: VideoStreamOptions) => Promise<void | CreateVideoStreamViewResult>;
  onCreateRemoteStreamView: (
    userId: string,
    options?: VideoStreamOptions
  ) => Promise<void | CreateVideoStreamViewResult>;
  onDisposeRemoteStreamView: (userId: string) => Promise<void>;
  onDisposeLocalStreamView: () => Promise<void>;
  /* @conditional-compile-remove(dialpad) */ /* @conditional-compile-remove(PSTN-calls) */
  onSendDtmfTone: (dtmfTone: DtmfTone) => Promise<void>;
  onRemoveParticipant(userId: string): Promise<void>;
  /* @conditional-compile-remove(PSTN-calls) */
  onRemoveParticipant(participant: CommunicationIdentifier): Promise<void>;
  /* @conditional-compile-remove(call-readiness) */
  askDevicePermission: (constrain: PermissionConstraints) => Promise<void>;
  onStartCall: (
    participants: (CommunicationUserIdentifier | PhoneNumberIdentifier | UnknownIdentifier)[],
    options?: StartCallOptions
  ) => void;
  /* @conditional-compile-remove(video-background-effects) */
  onRemoveVideoBackgroundEffects: () => Promise<void>;
  /* @conditional-compile-remove(video-background-effects) */
  onBlurVideoBackground: (backgroundBlurConfig?: BackgroundBlurConfig) => Promise<void>;
  /* @conditional-compile-remove(video-background-effects) */
  onReplaceVideoBackground: (backgroundReplacementConfig: BackgroundReplacementConfig) => Promise<void>;
<<<<<<< HEAD
  onStartCaptions: (captionsOptions?: captionsOptions) => Promise<void>;
  onStopCaptions: () => Promise<void>;
  onSetSpokenLanguage: (language: string) => Promise<void>;
=======
  /* @conditional-compile-remove(close-captions) */
  onStartCaptions: (captionsOptions?: CaptionsOptions) => Promise<void>;
  /* @conditional-compile-remove(close-captions) */
  onStopCaptions: () => Promise<void>;
  /* @conditional-compile-remove(close-captions) */
  onSetSpokenLanguage: (language: string) => Promise<void>;
  /* @conditional-compile-remove(close-captions) */
>>>>>>> 485df7c7
  onSetCaptionLanguage: (language: string) => Promise<void>;
}

/**
 * options bag to start captions
 *
 * @beta
 */
export type CaptionsOptions = {
  spokenLanguage: string;
};

/**
 * @private
 */
export const areStreamsEqual = (prevStream: LocalVideoStream, newStream: LocalVideoStream): boolean => {
  return !!prevStream && !!newStream && prevStream.source.id === newStream.source.id;
};

/**
 * Create the common implementation of {@link CallingHandlers} for all types of Call
 *
 * @private
 */
export const createDefaultCommonCallingHandlers = memoizeOne(
  (
    callClient: StatefulCallClient,
    deviceManager: StatefulDeviceManager | undefined,
    call: Call | /* @conditional-compile-remove(teams-identity-support) */ TeamsCall | undefined
  ): CommonCallingHandlers => {
    const onStartLocalVideo = async (): Promise<void> => {
      // Before the call object creates a stream, dispose of any local preview streams.
      // @TODO: is there any way to parent the unparented view to the call object instead
      // of disposing and creating a new stream?
      await disposeAllLocalPreviewViews(callClient);

      const callId = call?.id;
      let videoDeviceInfo = callClient.getState().deviceManager.selectedCamera;
      if (!videoDeviceInfo) {
        const cameras = await deviceManager?.getCameras();
        videoDeviceInfo = cameras && cameras.length > 0 ? cameras[0] : undefined;
        videoDeviceInfo && deviceManager?.selectCamera(videoDeviceInfo);
      }
      if (!callId || !videoDeviceInfo) {
        return;
      }
      const stream = new LocalVideoStream(videoDeviceInfo);
      if (call && !call.localVideoStreams.find((s) => areStreamsEqual(s, stream))) {
        await call.startVideo(stream);
      }
    };

    const onStopLocalVideo = async (stream: LocalVideoStream): Promise<void> => {
      const callId = call?.id;
      if (!callId) {
        return;
      }
      if (call && call.localVideoStreams.find((s) => areStreamsEqual(s, stream))) {
        await call.stopVideo(stream);
      }
    };

    const onToggleCamera = async (options?: VideoStreamOptions): Promise<void> => {
      const previewOn = _isPreviewOn(callClient.getState().deviceManager);

      if (previewOn && call && call.state === 'Connecting') {
        // This is to workaround: https://skype.visualstudio.com/SPOOL/_workitems/edit/3030558.
        // The root cause of the issue is caused by never transitioning the unparented view to the
        // call object when going from configuration page (disconnected call state) to connecting.
        //
        // Currently the only time the local video stream is moved from unparented view to the call
        // object is when we transition from connecting -> call state. If the camera was on,
        // inside the MediaGallery we trigger toggleCamera. This triggers onStartLocalVideo which
        // destroys the unparentedView and creates a new stream in the call - so all looks well.
        //
        // However, if someone turns off their camera during the lobbyOrConnecting screen, the
        // call.localVideoStreams will be empty (as the stream is currently stored in the unparented
        // views and was never transitioned to the call object) and thus we incorrectly try to create
        // a new video stream for the call object, instead of only stopping the unparented view.
        //
        // The correct fix for this is to ensure that callAgent.onStartCall is called with the
        // localvideostream as a videoOption. That will mean call.onLocalVideoStreamsUpdated will
        // be triggered when the call is in connecting state, which we can then transition the
        // local video stream to the stateful call client and get into a clean state.
        await onDisposeLocalStreamView();
        return;
      }

      if (call && (_isInCall(call.state) || _isInLobbyOrConnecting(call.state))) {
        const stream = call.localVideoStreams.find((stream) => stream.mediaStreamType === 'Video');
        if (stream) {
          await onStopLocalVideo(stream);
        } else {
          await onStartLocalVideo();
        }
      } else {
        const selectedCamera = callClient.getState().deviceManager.selectedCamera;
        if (selectedCamera) {
          if (previewOn) {
            await onDisposeLocalStreamView();
          } else {
            await callClient.createView(
              undefined,
              undefined,
              {
                source: selectedCamera,
                mediaStreamType: 'Video'
              },
              options
            );
          }
        }
      }
    };

    const onSelectMicrophone = async (device: AudioDeviceInfo): Promise<void> => {
      if (!deviceManager) {
        return;
      }
      return deviceManager.selectMicrophone(device);
    };

    const onSelectSpeaker = async (device: AudioDeviceInfo): Promise<void> => {
      if (!deviceManager) {
        return;
      }
      return deviceManager.selectSpeaker(device);
    };

    const onSelectCamera = async (device: VideoDeviceInfo, options?: VideoStreamOptions): Promise<void> => {
      if (!deviceManager) {
        return;
      }
      if (call && _isInCall(call.state)) {
        deviceManager.selectCamera(device);
        const stream = call.localVideoStreams.find((stream) => stream.mediaStreamType === 'Video');
        return stream?.switchSource(device);
      } else {
        const previewOn = _isPreviewOn(callClient.getState().deviceManager);

        if (!previewOn) {
          deviceManager.selectCamera(device);
          return;
        }

        await onDisposeLocalStreamView();

        deviceManager.selectCamera(device);
        await callClient.createView(
          undefined,
          undefined,
          {
            source: device,
            mediaStreamType: 'Video'
          },
          options
        );
      }
    };

    const onToggleMicrophone = async (): Promise<void> => {
      if (!call || !_isInCall(call.state)) {
        throw new Error(`Please invoke onToggleMicrophone after call is started`);
      }
      return call.isMuted ? await call.unmute() : await call.mute();
    };

    const onStartScreenShare = async (): Promise<void> => await call?.startScreenSharing();

    const onStopScreenShare = async (): Promise<void> => await call?.stopScreenSharing();

    const onToggleScreenShare = async (): Promise<void> =>
      call?.isScreenSharingOn ? await onStopScreenShare() : await onStartScreenShare();

    const onHangUp = async (forEveryone?: boolean): Promise<void> =>
      await call?.hangUp({ forEveryone: forEveryone === true ? true : false });

    /* @conditional-compile-remove(PSTN-calls) */
    const onToggleHold = async (): Promise<void> =>
      call?.state === 'LocalHold' ? await call?.resume() : await call?.hold();

    const onCreateLocalStreamView = async (
      options = { scalingMode: 'Crop', isMirrored: true } as VideoStreamOptions
    ): Promise<void | CreateVideoStreamViewResult> => {
      if (!call || call.localVideoStreams.length === 0) {
        return;
      }

      const callState = callClient.getState().calls[call.id];
      if (!callState) {
        return;
      }

      const localStream = callState.localVideoStreams.find((item) => item.mediaStreamType === 'Video');
      if (!localStream) {
        return;
      }

      const { view } = (await callClient.createView(call.id, undefined, localStream, options)) ?? {};
      return view ? { view } : undefined;
    };

    const onCreateRemoteStreamView = async (
      userId: string,
      options = { scalingMode: 'Crop' } as VideoStreamOptions
    ): Promise<void | CreateVideoStreamViewResult> => {
      if (!call) {
        return;
      }
      const callState = callClient.getState().calls[call.id];
      if (!callState) {
        throw new Error(`Call Not Found: ${call.id}`);
      }

      const participant = Object.values(callState.remoteParticipants).find(
        (participant) => toFlatCommunicationIdentifier(participant.identifier) === userId
      );

      if (!participant || !participant.videoStreams) {
        return;
      }

      // Find the first available stream, if there is none, then get the first stream
      const remoteVideoStream =
        Object.values(participant.videoStreams).find((i) => i.mediaStreamType === 'Video' && i.isAvailable) ||
        Object.values(participant.videoStreams).find((i) => i.mediaStreamType === 'Video');

      const screenShareStream =
        Object.values(participant.videoStreams).find((i) => i.mediaStreamType === 'ScreenSharing' && i.isAvailable) ||
        Object.values(participant.videoStreams).find((i) => i.mediaStreamType === 'ScreenSharing');

      let createViewResult: CreateViewResult | undefined = undefined;
      if (remoteVideoStream && remoteVideoStream.isAvailable && !remoteVideoStream.view) {
        createViewResult = await callClient.createView(call.id, participant.identifier, remoteVideoStream, options);
      }

      if (screenShareStream && screenShareStream.isAvailable && !screenShareStream.view) {
        // Hardcoded `scalingMode` since it is highly unlikely that CONTOSO would ever want to use a different scaling mode for screenshare.
        // Using `Crop` would crop the contents of screenshare and `Stretch` would warp it.
        // `Fit` is the only mode that maintains the integrity of the screen being shared.
        createViewResult = await callClient.createView(call.id, participant.identifier, screenShareStream, {
          scalingMode: 'Fit'
        });
      }

      return createViewResult?.view ? { view: createViewResult?.view } : undefined;
    };

    const onDisposeRemoteStreamView = async (userId: string): Promise<void> => {
      if (!call) {
        return;
      }
      const callState = callClient.getState().calls[call.id];
      if (!callState) {
        throw new Error(`Call Not Found: ${call.id}`);
      }

      const participant = Object.values(callState.remoteParticipants).find(
        (participant) => toFlatCommunicationIdentifier(participant.identifier) === userId
      );

      if (!participant || !participant.videoStreams) {
        return;
      }

      const remoteVideoStream = Object.values(participant.videoStreams).find((i) => i.mediaStreamType === 'Video');
      const screenShareStream = Object.values(participant.videoStreams).find(
        (i) => i.mediaStreamType === 'ScreenSharing'
      );

      if (remoteVideoStream && remoteVideoStream.view) {
        callClient.disposeView(call.id, participant.identifier, remoteVideoStream);
      }

      if (screenShareStream && screenShareStream.view) {
        callClient.disposeView(call.id, participant.identifier, screenShareStream);
      }
    };

    const onDisposeLocalStreamView = async (): Promise<void> => {
      // If the user is currently in a call, dispose of the local stream view attached to that call.
      const callState = call && callClient.getState().calls[call.id];
      const localStream = callState?.localVideoStreams.find((item) => item.mediaStreamType === 'Video');
      if (call && callState && localStream) {
        callClient.disposeView(call.id, undefined, localStream);
      }

      // If the user is not in a call we currently assume any unparented view is a LocalPreview and stop all
      // since those are only used for LocalPreview currently.
      // TODO: we need to remember which LocalVideoStream was used for LocalPreview and dispose that one.
      await disposeAllLocalPreviewViews(callClient);
    };

    /* @conditional-compile-remove(dialpad) */ /* @conditional-compile-remove(PSTN-calls) */
    const onSendDtmfTone = async (dtmfTone: DtmfTone): Promise<void> => await call?.sendDtmf(dtmfTone);

    const notImplemented = (): any => {
      throw new Error('Not implemented, cannot call a method from an abstract object');
    };

    /* @conditional-compile-remove(call-readiness) */
    const askDevicePermission = async (constrain: PermissionConstraints): Promise<void> => {
      if (deviceManager) {
        await deviceManager?.askDevicePermission(constrain);
      }
    };

    /* @conditional-compile-remove(video-background-effects) */
    const onRemoveVideoBackgroundEffects = async (): Promise<void> => {
      const stream =
        call?.localVideoStreams.find((stream) => stream.mediaStreamType === 'Video') ||
        deviceManager?.getUnparentedVideoStreams().find((stream) => stream.mediaStreamType === 'Video');
      if (stream) {
        return stream.feature(Features.VideoEffects).stopEffects();
      }
    };

    /* @conditional-compile-remove(video-background-effects) */
    const onBlurVideoBackground = async (backgroundBlurConfig?: BackgroundBlurConfig): Promise<void> => {
      const stream =
        call?.localVideoStreams.find((stream) => stream.mediaStreamType === 'Video') ||
        deviceManager?.getUnparentedVideoStreams().find((stream) => stream.mediaStreamType === 'Video');
      if (stream) {
        return stream.feature(Features.VideoEffects).startEffects(new BackgroundBlurEffect(backgroundBlurConfig));
      }
    };

    /* @conditional-compile-remove(video-background-effects) */
    const onReplaceVideoBackground = async (
      backgroundReplacementConfig: BackgroundReplacementConfig
    ): Promise<void> => {
      const stream =
        call?.localVideoStreams.find((stream) => stream.mediaStreamType === 'Video') ||
        deviceManager?.getUnparentedVideoStreams().find((stream) => stream.mediaStreamType === 'Video');
      if (stream) {
        return stream
          .feature(Features.VideoEffects)
          .startEffects(new BackgroundReplacementEffect(backgroundReplacementConfig));
      }
    };
<<<<<<< HEAD

    const onStartCaptions = async (captionsOptions?: captionsOptions): Promise<void> => {
      await call?.feature(Features.TeamsCaptions).startCaptions(captionsOptions);
    };
    const onStopCaptions = async (): Promise<void> => {
      await call?.feature(Features.TeamsCaptions).stopCaptions();
    };
    const onSetSpokenLanguage = async (language: string): Promise<void> => {
      await call?.feature(Features.TeamsCaptions).setSpokenLanguage(language);
    };

=======
    /* @conditional-compile-remove(close-captions) */
    const onStartCaptions = async (captionsOptions?: CaptionsOptions): Promise<void> => {
      await call?.feature(Features.TeamsCaptions).startCaptions(captionsOptions);
    };
    /* @conditional-compile-remove(close-captions) */
    const onStopCaptions = async (): Promise<void> => {
      await call?.feature(Features.TeamsCaptions).stopCaptions();
    };
    /* @conditional-compile-remove(close-captions) */
    const onSetSpokenLanguage = async (language: string): Promise<void> => {
      await call?.feature(Features.TeamsCaptions).setSpokenLanguage(language);
    };
    /* @conditional-compile-remove(close-captions) */
>>>>>>> 485df7c7
    const onSetCaptionLanguage = async (language: string): Promise<void> => {
      await call?.feature(Features.TeamsCaptions).setCaptionLanguage(language);
    };

    return {
      onHangUp,
      /* @conditional-compile-remove(PSTN-calls) */
      onToggleHold,
      onSelectCamera,
      onSelectMicrophone,
      onSelectSpeaker,
      onStartScreenShare,
      onStopScreenShare,
      onToggleCamera,
      onToggleMicrophone,
      onToggleScreenShare,
      onCreateLocalStreamView,
      onCreateRemoteStreamView,
      onStartLocalVideo,
      onDisposeRemoteStreamView,
      onDisposeLocalStreamView,
      /* @conditional-compile-remove(PSTN-calls) */
      onAddParticipant: notImplemented,
      onRemoveParticipant: notImplemented,
      onStartCall: notImplemented,
      /* @conditional-compile-remove(dialpad) */ /* @conditional-compile-remove(PSTN-calls) */ onSendDtmfTone,
      /* @conditional-compile-remove(call-readiness) */
      askDevicePermission,
      /* @conditional-compile-remove(video-background-effects) */
      onRemoveVideoBackgroundEffects,
      /* @conditional-compile-remove(video-background-effects) */
      onBlurVideoBackground,
      /* @conditional-compile-remove(video-background-effects) */
      onReplaceVideoBackground,
<<<<<<< HEAD
      onStartCaptions,
      onStopCaptions,
      onSetCaptionLanguage,
=======
      /* @conditional-compile-remove(close-captions) */
      onStartCaptions,
      /* @conditional-compile-remove(close-captions) */
      onStopCaptions,
      /* @conditional-compile-remove(close-captions) */
      onSetCaptionLanguage,
      /* @conditional-compile-remove(close-captions) */
>>>>>>> 485df7c7
      onSetSpokenLanguage
    };
  }
);<|MERGE_RESOLUTION|>--- conflicted
+++ resolved
@@ -81,11 +81,6 @@
   onBlurVideoBackground: (backgroundBlurConfig?: BackgroundBlurConfig) => Promise<void>;
   /* @conditional-compile-remove(video-background-effects) */
   onReplaceVideoBackground: (backgroundReplacementConfig: BackgroundReplacementConfig) => Promise<void>;
-<<<<<<< HEAD
-  onStartCaptions: (captionsOptions?: captionsOptions) => Promise<void>;
-  onStopCaptions: () => Promise<void>;
-  onSetSpokenLanguage: (language: string) => Promise<void>;
-=======
   /* @conditional-compile-remove(close-captions) */
   onStartCaptions: (captionsOptions?: CaptionsOptions) => Promise<void>;
   /* @conditional-compile-remove(close-captions) */
@@ -93,7 +88,6 @@
   /* @conditional-compile-remove(close-captions) */
   onSetSpokenLanguage: (language: string) => Promise<void>;
   /* @conditional-compile-remove(close-captions) */
->>>>>>> 485df7c7
   onSetCaptionLanguage: (language: string) => Promise<void>;
 }
 
@@ -434,19 +428,6 @@
           .startEffects(new BackgroundReplacementEffect(backgroundReplacementConfig));
       }
     };
-<<<<<<< HEAD
-
-    const onStartCaptions = async (captionsOptions?: captionsOptions): Promise<void> => {
-      await call?.feature(Features.TeamsCaptions).startCaptions(captionsOptions);
-    };
-    const onStopCaptions = async (): Promise<void> => {
-      await call?.feature(Features.TeamsCaptions).stopCaptions();
-    };
-    const onSetSpokenLanguage = async (language: string): Promise<void> => {
-      await call?.feature(Features.TeamsCaptions).setSpokenLanguage(language);
-    };
-
-=======
     /* @conditional-compile-remove(close-captions) */
     const onStartCaptions = async (captionsOptions?: CaptionsOptions): Promise<void> => {
       await call?.feature(Features.TeamsCaptions).startCaptions(captionsOptions);
@@ -460,7 +441,6 @@
       await call?.feature(Features.TeamsCaptions).setSpokenLanguage(language);
     };
     /* @conditional-compile-remove(close-captions) */
->>>>>>> 485df7c7
     const onSetCaptionLanguage = async (language: string): Promise<void> => {
       await call?.feature(Features.TeamsCaptions).setCaptionLanguage(language);
     };
@@ -495,11 +475,6 @@
       onBlurVideoBackground,
       /* @conditional-compile-remove(video-background-effects) */
       onReplaceVideoBackground,
-<<<<<<< HEAD
-      onStartCaptions,
-      onStopCaptions,
-      onSetCaptionLanguage,
-=======
       /* @conditional-compile-remove(close-captions) */
       onStartCaptions,
       /* @conditional-compile-remove(close-captions) */
@@ -507,7 +482,6 @@
       /* @conditional-compile-remove(close-captions) */
       onSetCaptionLanguage,
       /* @conditional-compile-remove(close-captions) */
->>>>>>> 485df7c7
       onSetSpokenLanguage
     };
   }
