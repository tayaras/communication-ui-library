// Copyright (c) Microsoft Corporation.
// Licensed under the MIT license.

import {
  CameraButton,
  EndCallButton,
  ErrorBar,
  MicrophoneButton,
  DevicesButton,
  ParticipantList,
  ScreenShareButton,
<<<<<<< HEAD
  VideoGallery,
  _CaptionsBanner,
  _CaptionsSettingModal
=======
  VideoGallery
>>>>>>> c753875a
} from '@internal/react-components';
/* @conditional-compile-remove(dialpad) */ /* @conditional-compile-remove(PSTN-calls) */
import { Dialpad } from '@internal/react-components';
/* @conditional-compile-remove(PSTN-calls) */
import { HoldButton } from '@internal/react-components';
import { _StartCaptionsButton } from '@internal/react-components';
import {
  CameraButtonSelector,
  cameraButtonSelector,
  MicrophoneButtonSelector,
  microphoneButtonSelector,
  DevicesButtonSelector,
  devicesButtonSelector,
  ScreenShareButtonSelector,
  screenShareButtonSelector
} from '../callControlSelectors';
/* @conditional-compile-remove(PSTN-calls) */
import { holdButtonSelector, HoldButtonSelector } from '../callControlSelectors';
import { VideoGallerySelector, videoGallerySelector } from '../videoGallerySelector';
import { ParticipantListSelector, participantListSelector } from '../participantListSelector';
import { ParticipantsButtonSelector, participantsButtonSelector } from '../participantsButtonSelector';
import { useHandlers } from './useHandlers';
import { useSelector } from './useSelector';
import { Common } from '@internal/acs-ui-common';
import { AreEqual } from '@internal/acs-ui-common';
import { ParticipantsButton } from '@internal/react-components';
import { ErrorBarSelector, errorBarSelector } from '../errorBarSelector';
import { CommonCallingHandlers } from '../handlers/createCommonHandlers';
<<<<<<< HEAD
import {
  captionsSelector,
  changeSpokenLanguageSelector,
  startCaptionsButtonSelector,
  _CaptionsSelector,
  _StartCaptionsButtonSelector,
  _ChangeSpokenLanguageSelector
} from '../captionsSelector';
=======
>>>>>>> c753875a

/**
 * Primary hook to get all hooks necessary for a calling Component.
 *
 * Most straightforward usage of calling components looks like:
 *
 * @example
 * ```
 *     import { ParticipantList, usePropsFor } from '@azure/communication-react';
 *
 *     const App = (): JSX.Element => {
 *         // ... code to setup Providers ...
 *
 *         return <ParticipantList {...usePropsFor(ParticipantList)}/>
 *     }
 * ```
 *
 * @public
 */
export const usePropsFor = <Component extends (props: any) => JSX.Element>(
  component: Component
): GetSelector<Component> extends (props: any) => any
  ? ReturnType<GetSelector<Component>> & Common<CommonCallingHandlers, Parameters<Component>[0]>
  : undefined => {
  const selector = getSelector(component);
  const props = useSelector(selector);
  const handlers = useHandlers<Parameters<Component>[0]>(component);
  if (props !== undefined) {
    return { ...props, ...handlers } as any;
  }
  return undefined as any;
};

/**
 * A type for trivial selectors that return no data.
 *
 * Used as a default return value if {@link usePropsFor} is called for a component that requires no data.
 *
 * @public
 */
export type EmptySelector = () => Record<string, never>;

const emptySelector: EmptySelector = (): Record<string, never> => ({});

/**
 * Specific type of the selector applicable to a given Component.
 *
 * @public
 */
export type GetSelector<Component extends (props: any) => JSX.Element | undefined> = AreEqual<
  Component,
  typeof VideoGallery
> extends true
  ? VideoGallerySelector
  : AreEqual<Component, typeof DevicesButton> extends true
  ? DevicesButtonSelector
  : AreEqual<Component, typeof MicrophoneButton> extends true
  ? MicrophoneButtonSelector
  : AreEqual<Component, typeof CameraButton> extends true
  ? CameraButtonSelector
  : AreEqual<Component, typeof ScreenShareButton> extends true
  ? ScreenShareButtonSelector
  : AreEqual<Component, typeof ParticipantList> extends true
  ? ParticipantListSelector
  : AreEqual<Component, typeof ParticipantsButton> extends true
  ? ParticipantsButtonSelector
  : AreEqual<Component, typeof EndCallButton> extends true
  ? EmptySelector
  : AreEqual<Component, typeof ErrorBar> extends true
  ? ErrorBarSelector
  : AreEqual<Component, typeof Dialpad> extends true
  ? /* @conditional-compile-remove(dialpad) */ /* @conditional-compile-remove(PSTN-calls) */ EmptySelector
  : AreEqual<Component, typeof HoldButton> extends true
  ? /* @conditional-compile-remove(PSTN-calls) */ HoldButtonSelector
<<<<<<< HEAD
  : AreEqual<Component, typeof _CaptionsBanner> extends true
  ? _CaptionsSelector
  : AreEqual<Component, typeof _StartCaptionsButton> extends true
  ? _StartCaptionsButtonSelector
  : AreEqual<Component, typeof _CaptionsSettingModal> extends true
  ? _ChangeSpokenLanguageSelector
=======
>>>>>>> c753875a
  : undefined;

/**
 * Get the selector for a specified component.
 *
 * Useful when implementing a custom component that utilizes the providers
 * exported from this library.
 *
 * @public
 */
// eslint-disable-next-line @typescript-eslint/explicit-module-boundary-types
export const getSelector = <Component extends (props: any) => JSX.Element | undefined>(
  component: Component
): GetSelector<Component> => {
  /* @conditional-compile-remove(PSTN-calls) */
  if (component === HoldButton) {
    return findConditionalCompiledSelector(component);
  }
  return findSelector(component);
};

const findSelector = (component: (props: any) => JSX.Element | undefined): any => {
  /* @conditional-compile-remove(dialpad) */ /* @conditional-compile-remove(PSTN-calls) */
  // Dialpad only has handlers currently and doesn't require any props from the stateful layer so return the emptySelector
  if (component === Dialpad) {
    return emptySelector;
  }

  switch (component) {
    case VideoGallery:
      return videoGallerySelector;
    case MicrophoneButton:
      return microphoneButtonSelector;
    case CameraButton:
      return cameraButtonSelector;
    case ScreenShareButton:
      return screenShareButtonSelector;
    case DevicesButton:
      return devicesButtonSelector;
    case ParticipantList:
      return participantListSelector;
    case ParticipantsButton:
      return participantsButtonSelector;
    case EndCallButton:
      return emptySelector;
    case ErrorBar:
      return errorBarSelector;
<<<<<<< HEAD
    case _CaptionsBanner:
      return captionsSelector;
    case _StartCaptionsButton:
      return startCaptionsButtonSelector;
    case _CaptionsSettingModal:
      return changeSpokenLanguageSelector;
=======
>>>>>>> c753875a
  }
  return undefined;
};

/* @conditional-compile-remove(PSTN-calls) */
const findConditionalCompiledSelector = (component: (props: any) => JSX.Element | undefined): any => {
  switch (component) {
    case HoldButton:
      return holdButtonSelector;
  }
};<|MERGE_RESOLUTION|>--- conflicted
+++ resolved
@@ -9,13 +9,7 @@
   DevicesButton,
   ParticipantList,
   ScreenShareButton,
-<<<<<<< HEAD
-  VideoGallery,
-  _CaptionsBanner,
-  _CaptionsSettingModal
-=======
   VideoGallery
->>>>>>> c753875a
 } from '@internal/react-components';
 /* @conditional-compile-remove(dialpad) */ /* @conditional-compile-remove(PSTN-calls) */
 import { Dialpad } from '@internal/react-components';
@@ -44,17 +38,6 @@
 import { ParticipantsButton } from '@internal/react-components';
 import { ErrorBarSelector, errorBarSelector } from '../errorBarSelector';
 import { CommonCallingHandlers } from '../handlers/createCommonHandlers';
-<<<<<<< HEAD
-import {
-  captionsSelector,
-  changeSpokenLanguageSelector,
-  startCaptionsButtonSelector,
-  _CaptionsSelector,
-  _StartCaptionsButtonSelector,
-  _ChangeSpokenLanguageSelector
-} from '../captionsSelector';
-=======
->>>>>>> c753875a
 
 /**
  * Primary hook to get all hooks necessary for a calling Component.
@@ -129,15 +112,6 @@
   ? /* @conditional-compile-remove(dialpad) */ /* @conditional-compile-remove(PSTN-calls) */ EmptySelector
   : AreEqual<Component, typeof HoldButton> extends true
   ? /* @conditional-compile-remove(PSTN-calls) */ HoldButtonSelector
-<<<<<<< HEAD
-  : AreEqual<Component, typeof _CaptionsBanner> extends true
-  ? _CaptionsSelector
-  : AreEqual<Component, typeof _StartCaptionsButton> extends true
-  ? _StartCaptionsButtonSelector
-  : AreEqual<Component, typeof _CaptionsSettingModal> extends true
-  ? _ChangeSpokenLanguageSelector
-=======
->>>>>>> c753875a
   : undefined;
 
 /**
@@ -185,15 +159,6 @@
       return emptySelector;
     case ErrorBar:
       return errorBarSelector;
-<<<<<<< HEAD
-    case _CaptionsBanner:
-      return captionsSelector;
-    case _StartCaptionsButton:
-      return startCaptionsButtonSelector;
-    case _CaptionsSettingModal:
-      return changeSpokenLanguageSelector;
-=======
->>>>>>> c753875a
   }
   return undefined;
 };
