--- conflicted
+++ resolved
@@ -4,11 +4,7 @@
 import { CallAgent } from '@azure/communication-calling';
 /* @conditional-compile-remove(teams-identity-support) */
 import { TeamsCallAgent } from '@azure/communication-calling';
-<<<<<<< HEAD
-import { isACSCallAgent } from '@internal/acs-ui-common';
-=======
 import { _isACSCallAgent } from '@internal/calling-stateful-client';
->>>>>>> 0387d92b
 import React, { createContext, useContext } from 'react';
 
 /**
@@ -62,11 +58,7 @@
  */
 export const useCallAgent = (): CallAgent | undefined => {
   const callAgent = useContext(CallAgentContext)?.callAgent;
-<<<<<<< HEAD
-  if (callAgent && !isACSCallAgent(callAgent)) {
-=======
   if (callAgent && !_isACSCallAgent(callAgent)) {
->>>>>>> 0387d92b
     throw new Error('TeamsCallAgent object was provided, try useTeamsCall() instead');
   }
   return callAgent;
@@ -84,11 +76,7 @@
   | undefined
   | /* @conditional-compile-remove(teams-identity-support) */ TeamsCallAgent => {
   const callAgent = useContext(CallAgentContext)?.callAgent;
-<<<<<<< HEAD
-  if (callAgent && isACSCallAgent(callAgent)) {
-=======
   if (callAgent && _isACSCallAgent(callAgent)) {
->>>>>>> 0387d92b
     throw new Error('Regular CallAgent object was provided, try useCall() instead');
   }
   return callAgent;
